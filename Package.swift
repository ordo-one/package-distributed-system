// swift-tools-version: 5.9
// The swift-tools-version declares the minimum version of Swift required to build this package.

import class Foundation.ProcessInfo
import PackageDescription

let externalDependencies: [String: Range<Version>] = [
    "https://github.com/ordo-one/flatbuffers": .upToNextMajor(from: "22.0.0"),
    "https://github.com/apple/swift-argument-parser": .upToNextMajor(from: "1.1.0"),
    "https://github.com/apple/swift-nio": .upToNextMajor(from: "2.42.0"),
    "https://github.com/apple/swift-log": .upToNextMajor(from: "1.4.4"),
    "https://github.com/ordo-one/swift-service-lifecycle_1.0": .upToNextMajor(from: "1.0.0-alpha.13"), // to remove in future
    "https://github.com/apple/swift-service-discovery.git" : .upToNextMajor(from: "1.0.0"),
]

let internalDependencies: [String: Range<Version>] = [
    "package-benchmark": .upToNextMajor(from: "1.0.0"),
    "package-concurrency-helpers": .upToNextMajor(from: "4.0.0"),
    "package-consul": .upToNextMajor(from: "4.0.1"),
    "package-datetime": .upToNextMajor(from: "1.0.1"),
<<<<<<< HEAD
    "package-distributed-system-conformance": .upToNextMajor(from: "5.0.0"),
    "package-frostflake-xcf": .upToNextMajor(from: "1.0.12"),
=======
    "package-distributed-system-conformance": .upToNextMajor(from: "4.0.0"),
>>>>>>> 2c6eeb07
    "package-latency-tools": .upToNextMajor(from: "1.0.0"),
    "package-unsafe-retained-xcf": .upToNextMajor(from: "1.0.3"),
]

func makeDependencies() -> [Package.Dependency] {
    var dependencies: [Package.Dependency] = []
    dependencies.reserveCapacity(externalDependencies.count + internalDependencies.count)

    for extDep in externalDependencies {
        dependencies.append(.package(url: extDep.key, extDep.value))
    }

    let localPath = ProcessInfo.processInfo.environment["LOCAL_PACKAGES_DIR"]
    for intDep in internalDependencies {
        if let localPath {
            dependencies.append(.package(name: "\(intDep.key)", path: "\(localPath)/\(intDep.key)"))
        } else {
            dependencies.append(.package(url: "https://github.com/ordo-one/\(intDep.key)", intDep.value))
        }
    }

    return dependencies
}

let package = Package(
    name: "package-distributed-system",
    platforms: [
        .macOS(.v14),
        .iOS(.v17),
    ],
    products: [
        .library(
            name: "DistributedSystem",
            targets: ["DistributedSystem"]
        ),
        .executable(
            name: "TestClient",
            targets: ["TestClient"]
        ),
        .executable(
            name: "TestService",
            targets: ["TestService"]
        ),
    ],
    dependencies: makeDependencies(),
    targets: [
        .target(
            name: "DistributedSystem",
            dependencies: [
                .product(name: "DistributedSystemConformance", package: "package-distributed-system-conformance"),
                .product(name: "PackageConcurrencyHelpers", package: "package-concurrency-helpers"),
                .product(name: "ConsulServiceDiscovery", package: "package-consul"),
                .product(name: "NIOCore", package: "swift-nio"),
                .product(name: "NIOPosix", package: "swift-nio"),
                .product(name: "Logging", package: "swift-log"),
                .product(name: "ServiceDiscovery", package: "swift-service-discovery"),
                .product(name: "Helpers", package: "package-concurrency-helpers"),
            ],
            swiftSettings:[
                .enableExperimentalFeature("AccessLevelOnImport")
            ]
        ),
        .target(
            name: "TestMessages",
            dependencies: [
                "DistributedSystem",
                .product(name: "DateTime", package: "package-datetime"),
                .product(name: "DistributedSystemConformance", package: "package-distributed-system-conformance"),
                .product(name: "FlatBuffers", package: "flatbuffers"),
                .product(name: "UnsafeRetainedKit", package: "package-unsafe-retained-xcf"),
                .product(name: "Helpers", package: "package-concurrency-helpers"),
                .product(name: "DateTime", package: "package-datetime"),
            ],
            path: "Sources/ForTesting/TestMessages/"
        ),
        .executableTarget(
            name: "TestService",
            dependencies: [
                "DistributedSystem",
                "TestMessages",
                .product(name: "DistributedSystemConformance", package: "package-distributed-system-conformance"),
                .product(name: "ArgumentParser", package: "swift-argument-parser"),
                .product(name: "Lifecycle", package: "swift-service-lifecycle_1.0"),
            ],
            path: "Sources/ForTesting/TestService",
            swiftSettings: [
                .unsafeFlags(["-Xfrontend", "-enable-experimental-distributed"]),
            ]
        ),
        .executableTarget(
            name: "TestClient",
            dependencies: [
                "DistributedSystem",
                "TestMessages",
                .product(name: "DistributedSystemConformance", package: "package-distributed-system-conformance"),
                .product(name: "ArgumentParser", package: "swift-argument-parser"),
                .product(name: "Lifecycle", package: "swift-service-lifecycle_1.0"),
            ],
            path: "Sources/ForTesting/TestClient",
            swiftSettings: [
                .unsafeFlags(["-Xfrontend", "-enable-experimental-distributed"]),
            ]
        ),
        .executableTarget(
            name: "DistributedSystemBenchmark",
            dependencies: [
                "DistributedSystem",
                "TestMessages",
                .product(name: "DistributedSystemConformance", package: "package-distributed-system-conformance"),
                .product(name: "PackageConcurrencyHelpers", package: "package-concurrency-helpers"),
                .product(name: "Benchmark", package: "package-benchmark"),
                .product(name: "BenchmarkPlugin", package: "package-benchmark"),
                .product(name: "LatencyStatistics", package: "package-latency-tools"),
            ],
            path: "Benchmarks/DistributedSystem",
            swiftSettings: [
                .unsafeFlags(["-Xfrontend", "-enable-experimental-distributed"]),
            ]
        ),
        .testTarget(
            name: "DistributedSystemTests",
            dependencies: [
                "DistributedSystem",
                "TestMessages",
                .product(name: "DistributedSystemConformance", package: "package-distributed-system-conformance"),
            ]
        ),
    ]
)<|MERGE_RESOLUTION|>--- conflicted
+++ resolved
@@ -18,12 +18,7 @@
     "package-concurrency-helpers": .upToNextMajor(from: "4.0.0"),
     "package-consul": .upToNextMajor(from: "4.0.1"),
     "package-datetime": .upToNextMajor(from: "1.0.1"),
-<<<<<<< HEAD
     "package-distributed-system-conformance": .upToNextMajor(from: "5.0.0"),
-    "package-frostflake-xcf": .upToNextMajor(from: "1.0.12"),
-=======
-    "package-distributed-system-conformance": .upToNextMajor(from: "4.0.0"),
->>>>>>> 2c6eeb07
     "package-latency-tools": .upToNextMajor(from: "1.0.0"),
     "package-unsafe-retained-xcf": .upToNextMajor(from: "1.0.3"),
 ]
