// Copyright 2024 Ordo One AB
//
// Licensed under the Apache License, Version 2.0 (the "License");
// you may not use this file except in compliance with the License.
// You may obtain a copy of the License at
//
// http://www.apache.org/licenses/LICENSE-2.0

import ConsulServiceDiscovery
import Helpers
import Logging
internal import NIOCore
import struct Foundation.UUID
import PackageConcurrencyHelpers

final class DiscoveryManager {
    private final class ProcessInfo {
        var channel: (UInt32, Channel)?
<<<<<<< HEAD
        var pendingHandlers = [String: [DistributedSystem.ConnectionHandler]]()
        var connectedServices = Set<String>()

        func addPendingHandlers(_ serviceName: String, _ handlers: [DistributedSystem.ConnectionHandler]) {
            self.pendingHandlers[serviceName, default: []].append(contentsOf: handlers)
        }

        func setChannel(_ channelID: UInt32, _ channel: Channel) -> [String: [DistributedSystem.ConnectionHandler]] {
            self.channel = (channelID, channel)
            connectedServices.formUnion(pendingHandlers.keys)
            var ret = [String: [DistributedSystem.ConnectionHandler]]()
            swap(&ret, &pendingHandlers)
            return ret
        }
=======
        var pendingServices = [(UUID, NodeService, DistributedSystem.ConnectionHandler)]()
>>>>>>> 1e4932ec
    }

    private enum ServiceAddress: Equatable {
        case local(DistributedSystem.ServiceFactory)
        case remote(SocketAddress)

        static func == (lhs: DiscoveryManager.ServiceAddress, rhs: DiscoveryManager.ServiceAddress) -> Bool {
            switch lhs {
            case let .remote(lhsAddress):
                if case let .remote(rhsAddress) = rhs {
                    return lhsAddress == rhsAddress
                } else {
                    return false
                }
            case .local:
                return false
            }
        }
    }

    private final class ServiceInfo {
        var service: NodeService
        var address: ServiceAddress

        private init(_ service: NodeService, _ address: ServiceAddress) {
            self.service = service
            self.address = address
        }

        convenience init(_ service: NodeService, _ address: SocketAddress) {
            self.init(service, .remote(address))
        }

        convenience init(_ service: NodeService, _ factory: @escaping DistributedSystem.ServiceFactory) {
            self.init(service, .local(factory))
        }
    }

    private struct FilterInfo {
        let filter: DistributedSystem.ServiceFilter
        let connectionHandler: DistributedSystem.ConnectionHandler

        init(_ filter: @escaping DistributedSystem.ServiceFilter, _ connectionHandler: @escaping DistributedSystem.ConnectionHandler) {
            self.filter = filter
            self.connectionHandler = connectionHandler
        }
    }

    private final class DiscoveryInfo {
        var discover = true
        var filters: [DistributedSystem.CancellationToken: FilterInfo] = [:]
        var services: [UUID: ServiceInfo] = [:]
    }

    private var loggerBox: Box<Logger>
    private var logger: Logger { loggerBox.value }

    private var lock = Lock()
    private var processes: [SocketAddress: ProcessInfo] = [:]
    private var discoveries: [String: DiscoveryInfo] = [:]
    private var stopped = false

    init(_ loggerBox: Box<Logger>) {
        self.loggerBox = loggerBox
    }

    enum DiscoverServiceResult {
        case cancelled
        case started(Bool, [SocketAddress])
    }

    func discoverService(_ serviceName: String,
                         _ serviceFilter: @escaping DistributedSystem.ServiceFilter,
                         _ connectionHandler: @escaping DistributedSystem.ConnectionHandler,
                         _ cancellationToken: DistributedSystem.CancellationToken) -> DiscoverServiceResult {
        let (cancelled, discover, addresses, services) = lock.withLock {
            if cancellationToken.serviceName != nil {
                fatalError("Internal error: cancellation token already used.")
            }
            var discover: Bool
            var addresses: [SocketAddress] = []
            var services = [(UUID, ConsulServiceDiscovery.Instance, DistributedSystem.ChannelOrFactory)]()

            if cancellationToken.cancelled {
                return (true, false, addresses, services)
            }

            cancellationToken.serviceName = serviceName

            var discoveryInfo = self.discoveries[serviceName]
            if let discoveryInfo {
                for (serviceID, serviceInfo) in discoveryInfo.services {
                    if serviceFilter(serviceInfo.service) {
                        switch serviceInfo.address {
                        case let .local(factory):
                            services.append((serviceID, serviceInfo.service, .factory(factory)))
                        case let .remote(address):
                            if let processInfo = self.processes[address] {
                                if let (channelID, channel) = processInfo.channel {
<<<<<<< HEAD
                                    processInfo.connectedServices.insert(serviceName)
                                    services.append((serviceInfo.service, .channel(channelID, channel)))
                                } else {
                                    processInfo.addPendingHandlers(serviceName, [connectionHandler])
                                }
                            } else {
                                let processInfo = ProcessInfo()
                                processInfo.addPendingHandlers(serviceName, [connectionHandler])
=======
                                    services.append((serviceID, serviceInfo.service, .channel(channelID, channel)))
                                } else {
                                    processInfo.pendingServices.append((serviceID, serviceInfo.service, connectionHandler))
                                }
                            } else {
                                let processInfo = ProcessInfo()
                                processInfo.pendingServices.append((serviceID, serviceInfo.service, connectionHandler))
>>>>>>> 1e4932ec
                                self.processes[address] = processInfo
                                addresses.append(address)
                            }
                        }
                    }
                }
                discover = discoveryInfo.discover
                discoveryInfo.discover = false
            } else {
                discover = true
                discoveryInfo = DiscoveryInfo()
                self.discoveries[serviceName] = discoveryInfo
            }
            guard let discoveryInfo else { fatalError("internal error: discoveryInfo unexpectedly nil") }
            discoveryInfo.filters[cancellationToken] = FilterInfo(serviceFilter, connectionHandler)
            return (false, discover, addresses, services)
        }

        if cancelled {
            logger.debug("discoverService[\(serviceName)]: cancelled before start \(cancellationToken.ptr)")
            return .cancelled
        } else {
            logger.debug("discoverService[\(serviceName)]: \(discover) \(addresses) \(services), cancellation token \(cancellationToken.ptr)")
            for (serviceID, service, addr) in services {
                connectionHandler(serviceID, service, addr)
            }
            return .started(discover, addresses)
        }
    }

    func cancel(_ token: DistributedSystem.CancellationToken) -> Bool {
        lock.withLock {
            if token.cancelled {
                logger.debug("token \(token.ptr) already cancelled")
                return false
            } else {
                token.cancelled = true
                if let serviceName = token.serviceName {
                    logger.debug("cancel token \(token.ptr)/\(serviceName)")
                    guard let discoveryInfo = self.discoveries[serviceName] else {
                        fatalError("Internal error: no discovery registered for '\(serviceName)'")
                    }
                    let removed = (discoveryInfo.filters.removeValue(forKey: token) != nil)
                    assert(removed)
                    return true
                } else {
                    logger.debug("cancel token \(token.ptr)")
                    return true
                }
            }
        }
    }

    func factoryFor(_ serviceName: String, _ serviceID: UUID) -> DistributedSystem.ServiceFactory? {
        lock.withLock {
            guard let discoveryInfo = self.discoveries[serviceName] else {
                return nil
            }

            if let serviceInfo = discoveryInfo.services[serviceID] {
                if case let .local(factory) = serviceInfo.address {
                    return factory
                }
            }

            return nil
        }
    }

    func addService(_ serviceName: String,
                    _ serviceID: UUID,
                    _ service: NodeService,
                    _ factory: @escaping DistributedSystem.ServiceFactory) -> Bool {
        let (updateHealthStatus, services) = lock.withLock {
            let updateHealthStatus = self.discoveries.isEmpty

            var discoveryInfo = self.discoveries[serviceName]
            if discoveryInfo == nil {
                discoveryInfo = DiscoveryInfo()
                self.discoveries[serviceName] = discoveryInfo
            }

            guard let discoveryInfo else { fatalError("discoveryInfo unexpectedly nil") }

            if discoveryInfo.services[serviceID] != nil {
                fatalError("Internal error: duplicated service \(serviceName)/\(serviceID)")
            }

            logger.debug("addService: \(serviceName)/\(serviceID)")
            discoveryInfo.services[serviceID] = ServiceInfo(service, factory)

            var services = [(ConsulServiceDiscovery.Instance, DistributedSystem.ConnectionHandler)]()
            for (_, filterInfo) in discoveryInfo.filters {
                if filterInfo.filter(service) {
                    services.append((service, filterInfo.connectionHandler))
                }
            }

            return (updateHealthStatus, services)
        }

        for (service, connectionHandler) in services {
            _ = connectionHandler(serviceID, service, .factory(factory))
        }

        return updateHealthStatus
    }

    func setAddress(_ address: SocketAddress, for serviceName: String, _ serviceID: UUID, _ service: NodeService) -> Bool {
        let (connect, process) = lock.withLock { () -> (Bool, (channel: (UInt32, Channel), connectionHandlers: [DistributedSystem.ConnectionHandler])?) in
            guard let discoveryInfo = self.discoveries[serviceName] else {
                fatalError("Internal error: service \(serviceName) not discovered")
            }
            if let serviceInfo = discoveryInfo.services[serviceID] {
                if case let .remote(serviceAddress) = serviceInfo.address {
                    if serviceAddress != address {
                        logger.error("internal error: service \(serviceID) unexpectedly changed address from \(serviceAddress) to \(address)")
                    }
                    serviceInfo.service = service
                    serviceInfo.address = .remote(address)
                    discoveryInfo.services[serviceID] = serviceInfo
                }
                return (false, nil)
            } else {
                discoveryInfo.services[serviceID] = ServiceInfo(service, address)

                let connectionHandlers = discoveryInfo.filters.values.compactMap {
                    $0.filter(service) ? $0.connectionHandler : nil
                }

                if let processInfo = self.processes[address] {
                    if let channel = processInfo.channel {
                        if connectionHandlers.isEmpty {
                            return (false, nil)
                        } else {
                            processInfo.connectedServices.insert(serviceName)
                            return (false, (channel, connectionHandlers))
                        }
                    } else {
                        if !connectionHandlers.isEmpty {
                            processInfo.addPendingHandlers(serviceName, connectionHandlers)
                        }
                        return (false, nil)
                    }
                } else {
<<<<<<< HEAD
                    let processInfo = ProcessInfo()
                    if connectionHandlers.isEmpty {
                        self.processes[address] = processInfo
=======
                    var pendingServices = [(UUID, NodeService, DistributedSystem.ConnectionHandler)]()
                    for filterInfo in discoveryInfo.filters.values {
                        if filterInfo.filter(service) {
                            pendingServices.append((serviceID, service, filterInfo.connectionHandler))
                        }
                    }
                    if pendingServices.isEmpty {
>>>>>>> 1e4932ec
                        return (false, nil)
                    } else {
                        processInfo.addPendingHandlers(serviceName, connectionHandlers)
                        self.processes[address] = processInfo
                        return (true, nil)
                    }
                }
            }
        }

        if let process {
            for connectionHandler in process.connectionHandlers {
                connectionHandler(serviceID, service, .channel(process.channel.0, process.channel.1))
            }
        }

        return connect
    }

    func removeService(_ serviceName: String, _ serviceID: UUID) {
        lock.withLockVoid {
            logger.trace("remove service \(serviceName)/\(serviceID)")
            guard let discoveryInfo = self.discoveries[serviceName] else {
                logger.error("internal error: no services \(serviceName) registered")
                return
            }
            if discoveryInfo.services.removeValue(forKey: serviceID) != nil {
                if discoveryInfo.services.isEmpty {
                    self.discoveries.removeValue(forKey: serviceName)
                }
            }
        }
    }

    func setChannel(_ channelID: UInt32,_ channel: Channel, forProcessAt address: SocketAddress) {
        let services = lock.withLock {
            var ret = [(NodeService, DistributedSystem.ConnectionHandler)]()
            guard let processInfo = self.processes[address] else {
                logger.error("Internal error: process for \(address) not found")
                return ret
            }

<<<<<<< HEAD
            let pendingHandlers = processInfo.setChannel(channelID, channel)
            for (serviceName, handlers) in pendingHandlers {
                if let discoveryInfo = self.discoveries[serviceName] {
                    let serviceInfo = discoveryInfo.services.values.first(where: { $0.address == .remote(address) })
                    if let serviceInfo {
                        ret.append(contentsOf: handlers.map { (serviceInfo.service, $0) })
                    } // else service disappeared from Consul, most probably connection will be closed very soon as well
                }
            }
=======
            var pendingServices = [(UUID, NodeService, DistributedSystem.ConnectionHandler)]()
            swap(&processInfo.pendingServices, &pendingServices)
>>>>>>> 1e4932ec

            return ret
        }

        for (serviceID, service, connectionHandler) in services {
            connectionHandler(serviceID, service, .channel(channelID, channel))
        }
    }

    func stop() -> [NodeService] {
        lock.withLock {
            self.stopped = true
            return self.getLocalServicesLocked()
        }
    }

    func getLocalServices() -> [NodeService] {
        lock.withLock {
            self.getLocalServicesLocked()
        }
    }

    private func getLocalServicesLocked() -> [NodeService] {
        var services: [NodeService] = []
        for discoveryInfo in discoveries.values {
            for serviceInfo in discoveryInfo.services.values {
                if case .local = serviceInfo.address {
                    services.append(serviceInfo.service)
                }
            }
        }
        return services
    }

    func connectionEstablishmentFailed(_ address: SocketAddress) {
        lock.withLock {
            // If the service could change the address, we would
            // check it here, and if the address was changed while we tried
            // to connect, we would try to reconnect to the new address.
            // However, we register a service each time with a new service identifier (UUID),
            // so we assume each particular service instance will never change its address,
            // so logic described above is not required here.
            _ = self.processes.removeValue(forKey: address)
        }
    }

    // Returns 'true' if service still registered in the Consul,
    // so probably make sense for distributed system to try to reconnect.
    func channelInactive(_ address: SocketAddress) -> Bool {
        lock.withLock {
            if self.stopped {
                return false
            }

            guard let processInfo = self.processes[address] else { return false }

            var pendingHandlers = [String: [DistributedSystem.ConnectionHandler]]()

            for serviceName in processInfo.connectedServices {
                guard let discoveryInfo = self.discoveries[serviceName] else {
                    logger.error("internal error: service \(serviceName) not found")
                    continue
                }

                var servicePendingHandlers = [DistributedSystem.ConnectionHandler]()

                for serviceInfo in discoveryInfo.services.values {
                    if serviceInfo.address == .remote(address) {
                        let handlers = discoveryInfo.filters.values.compactMap {
                            $0.filter(serviceInfo.service) ? $0.connectionHandler : nil
                        }
                        servicePendingHandlers.append(contentsOf:  handlers)
                    }
                }

                if !servicePendingHandlers.isEmpty {
                    pendingHandlers[serviceName] = servicePendingHandlers
                }
            }

            if pendingHandlers.isEmpty {
                self.processes.removeValue(forKey: address)
                return false
            } else {
                processInfo.channel = nil
                processInfo.pendingHandlers = pendingHandlers
                processInfo.connectedServices.removeAll()
                return true
            }
        }
    }
}<|MERGE_RESOLUTION|>--- conflicted
+++ resolved
@@ -14,26 +14,22 @@
 import PackageConcurrencyHelpers
 
 final class DiscoveryManager {
+    private struct ServiceKey: Hashable, CustomStringConvertible {
+        let name: String
+        let id: UUID
+
+        var description: String { "(\(name), \(id))" }
+
+        init(_ name: String, _ id: UUID) {
+            self.name = name
+            self.id = id
+        }
+    }
+
     private final class ProcessInfo {
         var channel: (UInt32, Channel)?
-<<<<<<< HEAD
-        var pendingHandlers = [String: [DistributedSystem.ConnectionHandler]]()
-        var connectedServices = Set<String>()
-
-        func addPendingHandlers(_ serviceName: String, _ handlers: [DistributedSystem.ConnectionHandler]) {
-            self.pendingHandlers[serviceName, default: []].append(contentsOf: handlers)
-        }
-
-        func setChannel(_ channelID: UInt32, _ channel: Channel) -> [String: [DistributedSystem.ConnectionHandler]] {
-            self.channel = (channelID, channel)
-            connectedServices.formUnion(pendingHandlers.keys)
-            var ret = [String: [DistributedSystem.ConnectionHandler]]()
-            swap(&ret, &pendingHandlers)
-            return ret
-        }
-=======
-        var pendingServices = [(UUID, NodeService, DistributedSystem.ConnectionHandler)]()
->>>>>>> 1e4932ec
+        var connectedServices = Set<ServiceKey>()
+        var pendingHandlers = [ServiceKey: [DistributedSystem.ConnectionHandler]]()
     }
 
     private enum ServiceAddress: Equatable {
@@ -131,26 +127,21 @@
                         case let .local(factory):
                             services.append((serviceID, serviceInfo.service, .factory(factory)))
                         case let .remote(address):
+                            let serviceKey = ServiceKey(serviceName, serviceID)
                             if let processInfo = self.processes[address] {
                                 if let (channelID, channel) = processInfo.channel {
-<<<<<<< HEAD
-                                    processInfo.connectedServices.insert(serviceName)
-                                    services.append((serviceInfo.service, .channel(channelID, channel)))
+                                    guard !processInfo.connectedServices.contains(serviceKey) else {
+                                        logger.error("internal error: \(serviceKey) already in the set")
+                                        break
+                                    }
+                                    processInfo.connectedServices.insert(serviceKey)
+                                    services.append((serviceID, serviceInfo.service, .channel(channelID, channel)))
                                 } else {
-                                    processInfo.addPendingHandlers(serviceName, [connectionHandler])
+                                    processInfo.pendingHandlers[serviceKey, default: []].append(connectionHandler)
                                 }
                             } else {
                                 let processInfo = ProcessInfo()
-                                processInfo.addPendingHandlers(serviceName, [connectionHandler])
-=======
-                                    services.append((serviceID, serviceInfo.service, .channel(channelID, channel)))
-                                } else {
-                                    processInfo.pendingServices.append((serviceID, serviceInfo.service, connectionHandler))
-                                }
-                            } else {
-                                let processInfo = ProcessInfo()
-                                processInfo.pendingServices.append((serviceID, serviceInfo.service, connectionHandler))
->>>>>>> 1e4932ec
+                                processInfo.pendingHandlers[serviceKey, default: []].append(connectionHandler)
                                 self.processes[address] = processInfo
                                 addresses.append(address)
                             }
@@ -280,41 +271,26 @@
                 let connectionHandlers = discoveryInfo.filters.values.compactMap {
                     $0.filter(service) ? $0.connectionHandler : nil
                 }
+                
+                if connectionHandlers.isEmpty {
+                    return (false, nil)
+                }
 
                 if let processInfo = self.processes[address] {
                     if let channel = processInfo.channel {
-                        if connectionHandlers.isEmpty {
-                            return (false, nil)
-                        } else {
-                            processInfo.connectedServices.insert(serviceName)
-                            return (false, (channel, connectionHandlers))
-                        }
+                        processInfo.connectedServices.insert(ServiceKey(serviceName, serviceID))
+                        return (false, (channel, connectionHandlers))
                     } else {
-                        if !connectionHandlers.isEmpty {
-                            processInfo.addPendingHandlers(serviceName, connectionHandlers)
-                        }
+                        let serviceKey = ServiceKey(serviceName, serviceID)
+                        processInfo.pendingHandlers[serviceKey, default: []].append(contentsOf: connectionHandlers)
                         return (false, nil)
                     }
                 } else {
-<<<<<<< HEAD
                     let processInfo = ProcessInfo()
-                    if connectionHandlers.isEmpty {
-                        self.processes[address] = processInfo
-=======
-                    var pendingServices = [(UUID, NodeService, DistributedSystem.ConnectionHandler)]()
-                    for filterInfo in discoveryInfo.filters.values {
-                        if filterInfo.filter(service) {
-                            pendingServices.append((serviceID, service, filterInfo.connectionHandler))
-                        }
-                    }
-                    if pendingServices.isEmpty {
->>>>>>> 1e4932ec
-                        return (false, nil)
-                    } else {
-                        processInfo.addPendingHandlers(serviceName, connectionHandlers)
-                        self.processes[address] = processInfo
-                        return (true, nil)
-                    }
+                    let serviceKey = ServiceKey(serviceName, serviceID)
+                    processInfo.pendingHandlers[serviceKey, default: []].append(contentsOf: connectionHandlers)
+                    self.processes[address] = processInfo
+                    return (true, nil)
                 }
             }
         }
@@ -345,32 +321,47 @@
 
     func setChannel(_ channelID: UInt32,_ channel: Channel, forProcessAt address: SocketAddress) {
         let services = lock.withLock {
-            var ret = [(NodeService, DistributedSystem.ConnectionHandler)]()
+            var ret = [(UUID, NodeService, [DistributedSystem.ConnectionHandler])]()
+
             guard let processInfo = self.processes[address] else {
                 logger.error("Internal error: process for \(address) not found")
                 return ret
             }
 
-<<<<<<< HEAD
-            let pendingHandlers = processInfo.setChannel(channelID, channel)
-            for (serviceName, handlers) in pendingHandlers {
-                if let discoveryInfo = self.discoveries[serviceName] {
-                    let serviceInfo = discoveryInfo.services.values.first(where: { $0.address == .remote(address) })
-                    if let serviceInfo {
-                        ret.append(contentsOf: handlers.map { (serviceInfo.service, $0) })
-                    } // else service disappeared from Consul, most probably connection will be closed very soon as well
-                }
-            }
-=======
-            var pendingServices = [(UUID, NodeService, DistributedSystem.ConnectionHandler)]()
-            swap(&processInfo.pendingServices, &pendingServices)
->>>>>>> 1e4932ec
+            if processInfo.channel != nil {
+                logger.error("internal error: process \(address) has a conection")
+                return ret
+            }
+            
+            if !processInfo.connectedServices.isEmpty {
+                logger.error("internal error: process \(address) has connection services")
+                return ret
+            }
+
+            processInfo.channel = (channelID, channel)
+            var pendingHandlers = [ServiceKey: [DistributedSystem.ConnectionHandler]]()
+            swap(&processInfo.pendingHandlers, &pendingHandlers)
+
+            for (serviceKey, connectionHandlers) in pendingHandlers {
+                guard let discoveryInfo = self.discoveries[serviceKey.name] else {
+                    logger.error("internal error: no discovery found for service '\(serviceKey.name)'")
+                    continue
+                }
+                guard let serviceInfo = discoveryInfo.services[serviceKey.id] else {
+                    logger.error("internal error: no service \(serviceKey.name)/\(serviceKey.id) found")
+                    continue
+                }
+                processInfo.connectedServices.insert(serviceKey)
+                ret.append((serviceKey.id, serviceInfo.service, connectionHandlers))
+            }
 
             return ret
         }
 
-        for (serviceID, service, connectionHandler) in services {
-            connectionHandler(serviceID, service, .channel(channelID, channel))
+        for (serviceID, service, connectionHandlers) in services {
+            for connectionHandler in connectionHandlers {
+                connectionHandler(serviceID, service, .channel(channelID, channel))
+            }
         }
     }
 
@@ -419,13 +410,15 @@
                 return false
             }
 
-            guard let processInfo = self.processes[address] else { return false }
-
-            var pendingHandlers = [String: [DistributedSystem.ConnectionHandler]]()
-
-            for serviceName in processInfo.connectedServices {
-                guard let discoveryInfo = self.discoveries[serviceName] else {
-                    logger.error("internal error: service \(serviceName) not found")
+            guard let processInfo = self.processes[address] else {
+                return false
+            }
+
+            var pendingHandlers = [ServiceKey: [DistributedSystem.ConnectionHandler]]()
+
+            for serviceKey in processInfo.connectedServices {
+                guard let discoveryInfo = self.discoveries[serviceKey.name] else {
+                    logger.error("internal error: service \(serviceKey.name) not found")
                     continue
                 }
 
@@ -436,12 +429,12 @@
                         let handlers = discoveryInfo.filters.values.compactMap {
                             $0.filter(serviceInfo.service) ? $0.connectionHandler : nil
                         }
-                        servicePendingHandlers.append(contentsOf:  handlers)
+                        servicePendingHandlers.append(contentsOf: handlers)
                     }
                 }
 
                 if !servicePendingHandlers.isEmpty {
-                    pendingHandlers[serviceName] = servicePendingHandlers
+                    pendingHandlers[serviceKey] = servicePendingHandlers
                 }
             }
 
