--- conflicted
+++ resolved
@@ -16,7 +16,24 @@
 final class DiscoveryManager {
     private struct ProcessInfo {
         var channel: (UInt32, Channel)?
-        var pendingServices = [(NodeService, DistributedSystem.ConnectionHandler)]()
+        var pendingHandlers = [String: [DistributedSystem.ConnectionHandler]]()
+        var connectedServices = Set<String>()
+
+        mutating func addPendingHandlers(_ serviceName: String, _ handlers: [DistributedSystem.ConnectionHandler]) {
+            var pendingHandlers = self.pendingHandlers[serviceName, default: []]
+            pendingHandlers.append(contentsOf: handlers)
+            self.pendingHandlers[serviceName] = pendingHandlers
+        }
+
+        mutating func setChannel(_ channelID: UInt32, _ channel: Channel) -> [String: [DistributedSystem.ConnectionHandler]] {
+            self.channel = (channelID, channel)
+            for serviceName in pendingHandlers.keys {
+                connectedServices.insert(serviceName)
+            }
+            var ret = [String: [DistributedSystem.ConnectionHandler]]()
+            swap(&ret, &pendingHandlers)
+            return ret
+        }
     }
 
     private enum ServiceAddress: Equatable {
@@ -116,18 +133,15 @@
                         case let .remote(address):
                             if var processInfo = self.processes[address] {
                                 if let (channelID, channel) = processInfo.channel {
-<<<<<<< HEAD
-                                    processInfo.services.insert(serviceName)
-                                    self.processes[address] = processInfo
-=======
->>>>>>> 1bcb213e
+                                    processInfo.connectedServices.insert(serviceName)
                                     services.append((serviceInfo.service, .channel(channelID, channel)))
                                 } else {
-                                    processInfo.pendingServices.append((serviceInfo.service, connectionHandler))
+                                    processInfo.addPendingHandlers(serviceName, [connectionHandler])
                                 }
+                                self.processes[address] = processInfo
                             } else {
-                                let processInfo = ProcessInfo()
-                                processInfo.pendingServices.append((serviceInfo.service, connectionHandler))
+                                var processInfo = ProcessInfo()
+                                processInfo.addPendingHandlers(serviceName, [connectionHandler])
                                 self.processes[address] = processInfo
                                 addresses.append(address)
                             }
@@ -242,8 +256,10 @@
                 fatalError("Internal error: service \(serviceName) not discovered")
             }
             if let serviceInfo = discoveryInfo.services[serviceID] {
-                // update only remote services
-                if case .remote = serviceInfo.address {
+                if case let .remote(serviceAddress) = serviceInfo.address {
+                    if serviceAddress != address {
+                        logger.error("internal error: service \(serviceID) unexpectedly changed address from \(serviceAddress) to \(address)")
+                    }
                     serviceInfo.service = service
                     serviceInfo.address = .remote(address)
                     discoveryInfo.services[serviceID] = serviceInfo
@@ -251,45 +267,37 @@
                 return (false, nil)
             } else {
                 discoveryInfo.services[serviceID] = ServiceInfo(service, address)
+
+                let connectionHandlers = discoveryInfo.filters.values.compactMap {
+                    $0.filter(service) ? $0.connectionHandler : nil
+                }
+
                 if var processInfo = self.processes[address] {
                     if let channel = processInfo.channel {
-                        var connectionHandlers: [DistributedSystem.ConnectionHandler] = []
-                        for filterInfo in discoveryInfo.filters.values {
-                            if filterInfo.filter(service) {
-<<<<<<< HEAD
-                                processInfo.services.insert(serviceName)
-                                self.processes[address] = processInfo
-=======
->>>>>>> 1bcb213e
-                                connectionHandlers.append(filterInfo.connectionHandler)
-                            }
+                        if connectionHandlers.isEmpty {
+                            return (false, nil)
+                        } else {
+                            processInfo.connectedServices.insert(serviceName)
+                            self.processes[address] = processInfo
+                            return (false, (channel, connectionHandlers))
                         }
-                        return (false, (channel, connectionHandlers))
                     } else {
+                        if !connectionHandlers.isEmpty {
+                            processInfo.addPendingHandlers(serviceName, connectionHandlers)
+                            self.processes[address] = processInfo
+                        }
                         return (false, nil)
                     }
                 } else {
-<<<<<<< HEAD
                     var processInfo = ProcessInfo()
-                    processInfo.services.insert(serviceName)
-                    self.processes[address] = processInfo
-                    return (true, nil)
-=======
-                    var pendingServices = [(NodeService, DistributedSystem.ConnectionHandler)]()
-                    for filterInfo in discoveryInfo.filters.values {
-                        if filterInfo.filter(service) {
-                            pendingServices.append((service, filterInfo.connectionHandler))
-                        }
-                    }
-                    if pendingServices.isEmpty {
+                    if connectionHandlers.isEmpty {
+                        self.processes[address] = processInfo
                         return (false, nil)
                     } else {
-                        let processInfo = ProcessInfo()
-                        processInfo.pendingServices = pendingServices
+                        processInfo.addPendingHandlers(serviceName, connectionHandlers)
                         self.processes[address] = processInfo
                         return (true, nil)
                     }
->>>>>>> 1bcb213e
                 }
             }
         }
@@ -303,73 +311,42 @@
         return connect
     }
 
-    private static func anyServiceWithAddress(_ address: SocketAddress, in discoveryInfo: DiscoveryInfo) -> Bool {
-        for serviceInfo in discoveryInfo.services.values {
-            if case let .remote(serviceAddress) = serviceInfo.address,
-               serviceAddress == address {
-                return true
-            }
-        }
-        return false
-    }
-
     func removeService(_ serviceName: String, _ serviceID: UUID) {
         lock.withLockVoid {
             logger.trace("remove service \(serviceName)/\(serviceID)")
-            guard let discoveryInfo = self.discoveries[serviceName] else { return }
-            let serviceInfo = discoveryInfo.services.removeValue(forKey: serviceID)
-            guard let serviceInfo else { return }
-            if case let .remote(serviceAddress) = serviceInfo.address {
-                if var processInfo = self.processes[serviceAddress] {
-                    if !Self.anyServiceWithAddress(serviceAddress, in: discoveryInfo) {
-                        processInfo.services.remove(serviceName)
-                        self.processes[serviceAddress] = processInfo
-                    }
-                }
-            } else {
-                logger.error("internal error: service \(serviceName)/\(serviceID) has unexpected address \(serviceInfo.address)")
+            guard let discoveryInfo = self.discoveries[serviceName] else {
+                logger.error("internal error: no services \(serviceName) registered")
+                return
+            }
+            if let serviceInfo = discoveryInfo.services.removeValue(forKey: serviceID) {
+                if discoveryInfo.services.isEmpty {
+                    self.discoveries.removeValue(forKey: serviceName)
+                }
             }
         }
     }
 
     func setChannel(_ channelID: UInt32,_ channel: Channel, forProcessAt address: SocketAddress) {
         let services = lock.withLock {
-            var services = [(ConsulServiceDiscovery.Instance, DistributedSystem.ConnectionHandler)]()
-
-            guard var processInfo = processes[address] else {
-                logger.error("internal error: process for \(address) not found")
-                return services
-            }
-
-            if processInfo.channel != nil {
-                logger.error("internal error: already connected to process @ \(address)")
-            }
-
-            processInfo.channel = (channelID, channel)
-
-<<<<<<< HEAD
-            for serviceName in processInfo.services {
-                guard let discoveryInfo = self.discoveries[serviceName] else {
-                    fatalError("Internal error: service \(serviceName) not found")
-                }
-                for serviceInfo in discoveryInfo.services.values {
-                    if case let .remote(serviceAddress) = serviceInfo.address, serviceAddress == address {
-                        for (_, filterInfo) in discoveryInfo.filters {
-                            if filterInfo.filter(serviceInfo.service) {
-                                services.append((serviceInfo.service, filterInfo.connectionHandler))
-                            }
-                        }
-                    }
-                }
-            }
-
-            return services
-=======
-            var pendingServices = [(NodeService, DistributedSystem.ConnectionHandler)]()
-            swap(&processInfo.pendingServices, &pendingServices)
-
-            return pendingServices
->>>>>>> 1bcb213e
+            var ret = [(NodeService, DistributedSystem.ConnectionHandler)]()
+            guard var processInfo = self.processes[address] else {
+                logger.error("Internal error: process for \(address) not found")
+                return ret
+            }
+
+            let pendingHandlers = processInfo.setChannel(channelID, channel)
+            self.processes[address] = processInfo
+
+            for (serviceName, handlers) in pendingHandlers {
+                if let discoveryInfo = self.discoveries[serviceName] {
+                    let serviceInfo = discoveryInfo.services.values.first(where: { $0.address == .remote(address) })
+                    if let serviceInfo {
+                        ret.append(contentsOf: handlers.map { (serviceInfo.service, $0) })
+                    } // else service disappeared from Consul, most probably connection will be closed very soon as well
+                }
+            }
+
+            return ret
         }
 
         for (service, connectionHandler) in services {
@@ -396,56 +373,63 @@
         }
     }
 
-    func connectionEstablishmentFailed(_ address: SocketAddress) -> Bool {
+    func connectionEstablishmentFailed(_ address: SocketAddress) {
+        lock.withLock {
+            // If the service could change the address, we would
+            // check it here, and if the address was changed while we tried
+            // to connect, we would try to reconnect to the new address.
+            // However, we register a service each time with a new service identifier (UUID),
+            // so we assume each particular service instance will never change its address,
+            // so logic described above is not required here.
+            _ = self.processes.removeValue(forKey: address)
+        }
+    }
+
+    // Returns 'true' if service still registered in the Consul,
+    // so probably make sense for distributed system to try to reconnect.
+    func channelInactive(_ address: SocketAddress) -> Bool {
         lock.withLock {
             if self.stop {
                 return false
             }
 
             let processInfo = self.processes[address]
-            guard let processInfo else { return false }
-
-            if processInfo.services.isEmpty {
+            guard var processInfo else { return false }
+
+            var pendingHandlers = [String: [DistributedSystem.ConnectionHandler]]()
+
+            for serviceName in processInfo.connectedServices {
+                guard let discoveryInfo = self.discoveries[serviceName] else {
+                    logger.error("internal error: service \(serviceName) not found")
+                    continue
+                }
+
+                var servicePendingHandlers = [DistributedSystem.ConnectionHandler]()
+
+                for serviceInfo in discoveryInfo.services.values {
+                    if serviceInfo.address == .remote(address) {
+                        let handlers = discoveryInfo.filters.values.compactMap {
+                            $0.filter(serviceInfo.service) ? $0.connectionHandler : nil
+                        }
+                        servicePendingHandlers.append(contentsOf:  handlers)
+                    }
+                }
+
+                if !servicePendingHandlers.isEmpty {
+                    pendingHandlers[serviceName] = servicePendingHandlers
+                }
+            }
+
+            if pendingHandlers.isEmpty {
                 self.processes.removeValue(forKey: address)
                 return false
             } else {
+                processInfo.channel = nil
+                processInfo.pendingHandlers = pendingHandlers
+                processInfo.connectedServices.removeAll()
+                self.processes[address] = processInfo
                 return true
             }
         }
     }
-
-    func channelInactive(_ address: SocketAddress) -> SocketAddress? {
-        lock.withLock {
-            if self.stop {
-                return nil
-            }
-
-            let processInfo = self.processes[address]
-            guard var processInfo else { return nil }
-
-            if processInfo.services.isEmpty {
-                self.processes.removeValue(forKey: address)
-                return nil
-            }
-
-            for serviceName in processInfo.services {
-                if let discoveryInfo = self.discoveries[serviceName] {
-                    for serviceInfo in discoveryInfo.services.values {
-                        if case let .remote(serviceAddress) = serviceInfo.address,
-                           serviceAddress == address {
-                            // service with the same address still in the consul,
-                            // let's try to reconnect
-                            processInfo.channel = nil
-                            self.processes[address] = processInfo
-                            return address
-                        }
-                    }
-                } else {
-                    logger.error("internal error: service \(serviceName) for process at \(address) not discovered")
-                }
-            }
-
-            return nil
-        }
-    }
 }