// Copyright 2023 Ordo One AB
//
// Licensed under the Apache License, Version 2.0 (the "License");
// you may not use this file except in compliance with the License.
// You may obtain a copy of the License at
//
// http://www.apache.org/licenses/LICENSE-2.0

import Logging
import NIOCore
import Synchronization
internal import struct NIOConcurrencyHelpers.NIOLock

class SyncCallManager {
    private let loggerBox: Box<Logger>
    private let nextID = Atomic<UInt64>(1)
    private var lock = NIOLock()
    private var continuations = [UInt64: CheckedContinuation<any DistributedSystem.SerializationRequirement, Error>]()
    private var results = [UInt64: ByteBuffer?]()

    var nextCallID: UInt64 {
        while true {
            let nextID = nextID.wrappingAdd(1, ordering: .relaxed).oldValue
            if nextID != 0 {
                return nextID
            }
        }
    }

    var logger: Logger {
        loggerBox.value
    }

    init(_ loggerBox: Box<Logger>) {
        self.loggerBox = loggerBox
    }

    private func resumeContinuation(
        _ continuation: CheckedContinuation<any DistributedSystem.SerializationRequirement, Error>,
        with result: inout ByteBuffer
    ) {
        guard let isError = result.readInteger(as: UInt8.self).map({ $0 != 0 }) else {
            continuation.resume(throwing: DistributedSystemErrors.error("Invalid result received"))
            return
        }

        let typeHintSize: UInt
        do {
            typeHintSize = try result.readWithUnsafeReadableBytes { try ULEB128.decode($0, as: UInt.self) }
        } catch {
            continuation.resume(throwing: DistributedSystemErrors.error("\(error)"))
            return
        }

        guard let typeHint = result.readString(length: Int(typeHintSize)) else {
            continuation.resume(throwing: DistributedSystemErrors.error("Invalid result received"))
            return
        }

        guard let type = _typeByName(typeHint) else {
            continuation.resume(throwing: DistributedSystemErrors.error("Unknown type '\(typeHint)'"))
            return
        }

        guard let type = type as? DistributedSystem.SerializationRequirement.Type else {
            continuation.resume(
                throwing: DistributedSystemErrors.error("""
<<<<<<< HEAD
                    \(isError ? "Error" : "Result") type '\(typeHint)' \
                    does not conform to DistributedSystem.SerializationRequirement
=======
                    Result type '\(typeHint) does not conform to DistributedSystem.SerializationRequirement
>>>>>>> e167a440
                    """
                )
            )
            return
        }

        result.withUnsafeReadableBytes { bytes in
            do {
                let value = try type.init(fromSerializedBuffer: bytes)
                if isError {
                    if let error = value as? Error {
                        continuation.resume(throwing: error)
                    } else {
                        continuation.resume(
                            throwing: DistributedSystemErrors.error("""
                                Decoded value of type '\(type)' does not conform to 'Error' to be thrown
                                """
                            )
                        )
                    }
                } else {
                    continuation.resume(returning: value)
                }
            } catch {
                continuation.resume(throwing: error)
            }
        }
    }

    func waitResult<T: DistributedSystem.SerializationRequirement>(_ callID: UInt64) async throws -> T {
        logger.trace("waiting result for \(callID)")
        let result = try await withCheckedThrowingContinuation { continuation in
            let result: Optional<ByteBuffer>? = self.lock.withLock {
                if let result = self.results.removeValue(forKey: callID) {
                    return result
                } else {
                    self.continuations[callID] = continuation
                    return nil
                }
            }

            if let result {
                if var result {
                    resumeContinuation(continuation, with: &result)
                } else {
                    continuation.resume(throwing: DistributedSystemErrors.connectionLost)
                }
            }
        }
        logger.trace("got result for \(callID)")

        if let result = result as? T {
            return result
        } else {
            throw DistributedSystemErrors.unexpectedResultType("\(type(of: result)) instead of \(T.self)")
        }
    }

    func handleResult(_ buffer: inout ByteBuffer) throws {
        let callID = buffer.readInteger(as: UInt64.self)
        guard let callID else {
            logger.warning("Invalid result received")
            return
        }

        let continuation: CheckedContinuation<any DistributedSystem.SerializationRequirement, Error>? = lock.withLock {
            let continuation = self.continuations.removeValue(forKey: callID)
            if continuation == nil {
                self.results[callID] = buffer
            }
            return continuation
        }

        if let continuation {
            resumeContinuation(continuation, with: &buffer)
        }
    }

    func resumeWithConnectionLoss(_ pendingSyncCalls: Set<UInt64>) {
        let continuations = lock.withLock {
            var continuations = [CheckedContinuation<any DistributedSystem.SerializationRequirement, Error>]()
            for callID in pendingSyncCalls {
                if let continuation = self.continuations[callID] {
                    continuations.append(continuation)
                } else {
                    self.results.updateValue(nil, forKey: callID)
                }
            }
            return continuations
        }

        for continuation in continuations {
            continuation.resume(throwing: DistributedSystemErrors.connectionLost)
        }
    }
}<|MERGE_RESOLUTION|>--- conflicted
+++ resolved
@@ -65,12 +65,8 @@
         guard let type = type as? DistributedSystem.SerializationRequirement.Type else {
             continuation.resume(
                 throwing: DistributedSystemErrors.error("""
-<<<<<<< HEAD
                     \(isError ? "Error" : "Result") type '\(typeHint)' \
                     does not conform to DistributedSystem.SerializationRequirement
-=======
-                    Result type '\(typeHint) does not conform to DistributedSystem.SerializationRequirement
->>>>>>> e167a440
                     """
                 )
             )
