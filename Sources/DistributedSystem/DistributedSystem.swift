--- conflicted
+++ resolved
@@ -107,7 +107,7 @@
     static let pingInterval = TimeAmount.seconds(2)
     static let serviceDiscoveryTimeout = TimeAmount.seconds(5)
 
-    static let protocolVersionMajor: UInt16 = 0
+    static let protocolVersionMajor: UInt16 = 1
     static let protocolVersionMinor: UInt16 = 0
 
     enum SessionMessage: UInt16 {
@@ -231,19 +231,15 @@
             .channelOption(ChannelOptions.tcpOption(.tcp_nodelay), value: 1)
             .channelOption(ChannelOptions.socketOption(.so_reuseaddr), value: 1)
             .channelInitializer { channel in
-<<<<<<< HEAD
                 let pipeline = channel.pipeline
                 let streamHandler = ByteToMessageHandler(StreamDecoder(self.loggerBox))
-                return pipeline.addHandler(ChannelCompressionHandshakeClient(self.loggerBox, self.compression, streamHandler)).flatMap { _ in
-                    pipeline.addHandler(streamHandler).flatMap { _ in
-                        pipeline.addHandler(ChannelHandler(self.nextChannelID, self, address, self.endpointQueueWarningSize)).flatMap { _ in
-                            pipeline.addHandler(ChannelOutboundCounter(self), position: .first)
+                return pipeline.addHandler(ChannelHandshakeClient(self.loggerBox)).flatMap {
+                    pipeline.addHandler(ChannelCompressionHandshakeClient(self.loggerBox, self.compression, streamHandler)).flatMap { _ in
+                        pipeline.addHandler(streamHandler).flatMap { _ in
+                            pipeline.addHandler(ChannelHandler(self.nextChannelID, self, address, self.endpointQueueWarningSize)).flatMap { _ in
+                                pipeline.addHandler(ChannelOutboundCounter(self), position: .first)
+                            }
                         }
-=======
-                channel.pipeline.addHandler(ChannelHandshakeClient(self.loggerBox)).flatMap {
-                    channel.pipeline.addHandler(ByteToMessageHandler(StreamDecoder(self.loggerBox))).flatMap { _ in
-                        channel.pipeline.addHandler(ChannelHandler(self.nextChannelID, self, address, self.endpointQueueWarningSize))
->>>>>>> 2ec34ae8
                     }
                 }
             }
