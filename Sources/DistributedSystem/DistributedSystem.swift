// Copyright 2024 Ordo One AB
//
// Licensed under the Apache License, Version 2.0 (the "License");
// you may not use this file except in compliance with the License.
// You may obtain a copy of the License at
//
// http://www.apache.org/licenses/LICENSE-2.0

// swiftformat:disable opaqueGenericParameters

import Atomics
import ConsulServiceDiscovery
import Dispatch
import Distributed
import Logging
import PackageConcurrencyHelpers
import class Helpers.Box
import struct Foundation.Data
import struct Foundation.UUID
internal import NIOCore
internal import NIOPosix

extension Channel {
    var debugDescription: String {
        remoteAddress?.description ?? "?"
    }
}

final class BoxEx<Value> {
    let value: Value
    let deinitCallback: () -> Void

    init(_ value: Value, _ deinitCallback: @escaping () -> Void) {
        self.value = value
        self.deinitCallback = deinitCallback
    }

    deinit {
        deinitCallback()
    }
}

public enum CompressionMode: CustomStringConvertible {
    public struct DictionaryData {
        let data: BoxEx<UnsafeRawBufferPointer>
        let checksum: UInt32

        // very simple checksum calculation
        // would use Hasher() but it use random seeds in the different processes
        private static func crc32(_ ptr: UnsafeRawBufferPointer) -> UInt32 {
            let polynomial: UInt32 = 0xEDB88320
            var crc: UInt32 = 0xFFFFFFFF

            for byte in ptr {
                var currentByte = UInt32(byte)
                for _ in 0..<8 {
                    let mix = (crc ^ currentByte) & 1
                    crc >>= 1
                    if mix != 0 {
                        crc ^= polynomial
                    }
                    currentByte >>= 1
                }
            }

            return ~crc
        }

        public init(_ data: Data) {
            let ptr = UnsafeMutableRawBufferPointer.allocate(byteCount: data.count, alignment: 0)
            _ = ptr.initializeMemory(as: UInt8.self, from: data)
            self.data = BoxEx(UnsafeRawBufferPointer(ptr)) { ptr.deallocate() }
            self.checksum = Self.crc32(self.data.value)
        }
    }

    case disabled
    case streaming
    case dictionary(DictionaryData)

    public var description: String {
        switch self {
        case .disabled: "disabled"
        case .streaming: "streaming"
        case .dictionary: "dictionary"
        }
    }
}

public class DistributedSystem: DistributedActorSystem, @unchecked Sendable {
    public typealias ActorID = EndpointIdentifier
    public typealias InvocationEncoder = RemoteCallEncoder
    public typealias InvocationDecoder = RemoteCallDecoder
    public typealias ResultHandler = RemoteCallResultHandler
    public typealias SerializationRequirement = Transferable

    public struct ModuleIdentifier: Hashable, Codable, CustomStringConvertible {
        public let rawValue: UInt64

        public var description: String {
            String(describing: rawValue)
        }

        public init(_ rawValue: UInt64) {
            self.rawValue = rawValue
        }

        public init?(_ rawValue: UInt64?) {
            if let rawValue {
                self.rawValue = rawValue
            } else {
                return nil
            }
        }

        public init?(_ str: String) {
            if let rawValue = UInt64(str) {
                self.init(rawValue)
            } else {
                return nil
            }
        }
    }

    public final class CancellationToken: Hashable {
        private let actorSystem: DistributedSystem
        var serviceName: String?
        var cancelled: Bool = false

        var ptr: UnsafeRawPointer {
            UnsafeRawPointer(Unmanaged.passUnretained(self).toOpaque())
        }

        init(_ actorSystem: DistributedSystem) {
            self.actorSystem = actorSystem
        }

        // return true if was not cancelled before
        public func cancel() -> Bool {
            actorSystem.cancel(self)
        }

        public func hash(into hasher: inout Hasher) {
            hasher.combine(ptr)
        }

        public static func == (lhs: DistributedSystem.CancellationToken, rhs: DistributedSystem.CancellationToken) -> Bool {
            (lhs === rhs)
        }
    }

    public enum ServiceMetadata: String {
        case moduleIdentifier
        case processIdentifier
        case systemName
        case datacenter
    }

    public var loggerBox = Box<Logger>(Logger(label: "ds"))
    public var logger: Logger { loggerBox.value }

    var endpointQueueWarningSize: UInt64 = (1024 * 1024)
    var endpointQueueHighWatermark: UInt64 = (10 * 1024 * 1024)
    var endpointQueueLowWatermark: UInt64 = (1024 * 1024)
    private static let endpointQueueSuspendIndicator: UInt64 = 0x8000_0000_0000_0000
    private static let endpointQueueSizeBits: Int = (UInt64.bitWidth - 8)

    // TODO: replace with configuration
    static let pingInterval = TimeAmount.seconds(2)
    static let serviceDiscoveryTimeout = TimeAmount.seconds(5)
    static let reconnectInterval = TimeAmount.seconds(5)

    static let protocolVersionMajor: UInt16 = 3
    static let protocolVersionMinor: UInt16 = 0

    enum SessionMessage: UInt16 {
        case createServiceInstance = 0
        case invocationEnvelope = 1
        case invocationResult = 2
        case suspendEndpoint = 3
        case resumeEndpoint = 4
        case ping = 5
        case pong = 6
    }

    public let systemName: String
    private let addressTag: String?

    let eventLoopGroup: EventLoopGroup
    let consul: Consul
    // Some services expect service discovery to be available from distributed system
    public let consulServiceDiscovery: ConsulServiceDiscovery

    private enum ActorInfo {
        struct Outbound {
            var suspended: Bool
            var continuations: [CheckedContinuation<Void, Error>]

            init(_ continuations: [CheckedContinuation<Void, Error>] = []) {
                self.suspended = false
                self.continuations = continuations
            }
        }

        struct Inbound {
            let continuation: AsyncStream<InvocationEnvelope>.Continuation
            let queueState: ManagedAtomic<UInt64>

            init(_ continuation: AsyncStream<InvocationEnvelope>.Continuation, _ queueState: ManagedAtomic<UInt64>) {
                self.continuation = continuation
                self.queueState = queueState
            }
        }

        case newClient(any DistributedActor) // retain the client actor instance while it will not be linked to local or remote service
        case localService(ServiceFactory)
        case remoteClient(Outbound)
        case remoteService(Outbound)
        case clientForRemoteService(Inbound)
        case serviceForRemoteClient(Inbound)
    }

    struct ChannelInfo {
        let channel: Channel
        var bytesReceived = 0
        var bytesReceivedCheckpoint = 0
        var bytesReceivedTimeouts = 0
        var targetFuncs = Box<[String: UInt32]>([:])
        var pendingSyncCalls = Set<UInt64>()

        init(_ channel: Channel) {
            self.channel = channel
        }
    }

    private var lock = Lock()
    private var actors: [EndpointIdentifier: ActorInfo] = [:]
    private var channels: [UInt32: ChannelInfo] = [:]
    private var stats: [String: UInt64] = [:]

    private let _nextChannelID = ManagedAtomic<UInt32>(1) // 0 reserved for local endpoints
    var nextChannelID: UInt32 { _nextChannelID.loadThenWrappingIncrement(ordering: .relaxed) }

    private let _nextInstanceID = ManagedAtomic<UInt32>(1)
    private var nextInstanceID: UInt32 { _nextInstanceID.loadThenWrappingIncrement(ordering: .relaxed) }

    private var discoveryManager: DiscoveryManager
    private var syncCallManager: SyncCallManager
    var compressionMode: CompressionMode

    public typealias ServiceFilter = (NodeService) -> Bool
    public typealias ServiceFactory = (DistributedSystem) throws -> any ServiceEndpoint

    enum ChannelOrFactory {
        case channel(UInt32, Channel)
        case factory(ServiceFactory)
    }

    typealias ConnectionHandler = (ConsulServiceDiscovery.Instance, ChannelOrFactory) -> Void

    @TaskLocal
    private static var actorID: ActorID? // supposed to be private, but need to make it internal for tests

    public convenience init(systemName: String, addressTag: String? = nil, compressionMode: CompressionMode = .disabled, logLevel: Logger.Level = .info) {
        self.init(name: systemName, addressTag: addressTag, compressionMode: compressionMode, logLevel: logLevel)
    }

    public init(name systemName: String, addressTag: String? = nil, compressionMode: CompressionMode = .disabled, logLevel: Logger.Level = .info) {
        self.systemName = systemName
        self.addressTag = addressTag
        eventLoopGroup = MultiThreadedEventLoopGroup(numberOfThreads: 2)
        consul = Consul()
        consulServiceDiscovery = ConsulServiceDiscovery(consul)
        discoveryManager = DiscoveryManager(loggerBox)
        syncCallManager = SyncCallManager(loggerBox)
        self.compressionMode = compressionMode

        loggerBox.value.logLevel = logLevel
        consul.logLevel = logLevel
    }

    deinit {
        logger.debug("deinit")
    }

    func makeServiceEndpoint(_ channelID: UInt32) -> EndpointIdentifier {
        let instanceID = (nextInstanceID << 1)
        return EndpointIdentifier.makeServiceEndpoint(channelID, instanceID)
    }

    func connectToProcessAt(_ address: SocketAddress) {
        logger.debug("connect to process @ \(address)")
        ClientBootstrap(group: eventLoopGroup)
            .channelOption(ChannelOptions.tcpOption(.tcp_nodelay), value: 1)
            .channelOption(ChannelOptions.socketOption(.so_reuseaddr), value: 1)
            .channelInitializer { channel in
                let writeBufferWaterMark = ChannelOptions.Types.WriteBufferWaterMark(
                    low: Int(self.endpointQueueWarningSize/2),
                    high: Int(self.endpointQueueWarningSize))
                _ = channel.setOption(ChannelOptions.writeBufferWaterMark, value: writeBufferWaterMark)
                let pipeline = channel.pipeline
                let channelHandler = ChannelHandler(self.nextChannelID, self, address, self.endpointQueueWarningSize)
                return pipeline.addHandler(ChannelCounters(self), name: ChannelCounters.name).flatMap { _ in
                    pipeline.addHandler(ChannelHandshakeClient(self.loggerBox), name: "handshake").flatMap {
                        pipeline.addHandler(ChannelCompressionHandshakeClient(self, channelHandler), name: "compressionHandshake").flatMap { _ in
                            pipeline.addHandler(ByteToMessageHandler(StreamDecoder(self.loggerBox)), name: "streamDecoder").flatMap { _ in
                                pipeline.addHandler(channelHandler, name: "messageHandler")
                            }
                        }
                    }
                }
            }
            .connect(to: address)
            .whenComplete { result in
                if case let .failure(error) = result {
                    self.connectionEstablishmentFailed(error, address)
                }
            }
    }

    private func sendCreateService(_ serviceName: String, _ instanceID: UInt32, to channel: Channel) {
        let payloadSize =
            MemoryLayout<SessionMessage.RawValue>.size
                + ULEB128.size(UInt(serviceName.count))
                + serviceName.count
                + ULEB128.size(instanceID)
        var buffer = ByteBufferAllocator().buffer(capacity: MemoryLayout<UInt32>.size + payloadSize)
        buffer.writeInteger(UInt32(payloadSize))
        buffer.writeInteger(SessionMessage.createServiceInstance.rawValue)
        buffer.writeWithUnsafeMutableBytes(minimumWritableBytes: 0) { ptr in ULEB128.encode(UInt(serviceName.count), to: ptr.baseAddress!) }
        buffer.writeString(serviceName)
        buffer.writeWithUnsafeMutableBytes(minimumWritableBytes: 0) { ptr in ULEB128.encode(instanceID, to: ptr.baseAddress!) }
        logger.debug("\(channel.addressDescription): send create \(serviceName) \(EndpointIdentifier.instanceIdentifierDescription(instanceID))")
        _ = channel.writeAndFlush(buffer, promise: nil)
    }

    private func sendSuspendEndpoint(_ endpointID: EndpointIdentifier, to channel: Channel) {
        let instanceID = endpointID.instanceID
        let payloadSize = MemoryLayout<SessionMessage.RawValue>.size + ULEB128.size(instanceID)
        var buffer = ByteBufferAllocator().buffer(capacity: MemoryLayout<UInt32>.size + payloadSize)
        buffer.writeInteger(UInt32(payloadSize))
        buffer.writeInteger(SessionMessage.suspendEndpoint.rawValue)
        buffer.writeWithUnsafeMutableBytes(minimumWritableBytes: 0) { ptr in ULEB128.encode(instanceID, to: ptr.baseAddress!) }
        logger.debug("\(channel.addressDescription): send suspend endpoint \(endpointID)")
        _ = channel.writeAndFlush(buffer, promise: nil)
    }

    private func sendResumeEndpoint(_ endpointID: EndpointIdentifier, to channel: Channel) {
        let instanceID = endpointID.instanceID
        let payloadSize = MemoryLayout<SessionMessage.RawValue>.size + ULEB128.size(instanceID)
        var buffer = ByteBufferAllocator().buffer(capacity: MemoryLayout<UInt32>.size + payloadSize)
        buffer.writeInteger(UInt32(payloadSize))
        buffer.writeInteger(SessionMessage.resumeEndpoint.rawValue)
        buffer.writeWithUnsafeMutableBytes(minimumWritableBytes: 0) { ptr in ULEB128.encode(instanceID, to: ptr.baseAddress!) }
        logger.debug("\(channel.addressDescription): send resume endpoint \(endpointID)")
        _ = channel.writeAndFlush(buffer, promise: nil)
    }

    func setChannel(_ channelID: UInt32, _ channel: Channel, forProcessAt address: SocketAddress?) {
        lock.withLockVoid {
            self.channels[channelID] = ChannelInfo(channel)
        }
        if let address {
            discoveryManager.setChannel(channelID, channel, forProcessAt: address)
        }
        sendPing(to: channelID, channel, with: eventLoopGroup.next())
    }

    func channelInactive(_ channelID: UInt32, _ address: SocketAddress?) {
        var address = address
        address = address.map { discoveryManager.channelInactive($0) } ?? nil

        let (streamContinuations, endpointContinuations, pendingSyncCalls) = lock.withLock {
            var streamContinuations = [AsyncStream<InvocationEnvelope>.Continuation]()
            var endpointContinuations = [CheckedContinuation<Void, Error>]()
            var actors: [EndpointIdentifier] = []
            for (actorID, actorInfo) in self.actors {
                if actorID.channelID == channelID {
                    switch actorInfo {
                    case let .clientForRemoteService(inbound),
                         let .serviceForRemoteClient(inbound):
                        streamContinuations.append(inbound.continuation)
                    case let .remoteClient(outbound),
                         let .remoteService(outbound):
                        actors.append(actorID)
                        if outbound.suspended {
                            endpointContinuations.append(contentsOf: outbound.continuations)
                        } else {
                            assert(outbound.continuations.isEmpty)
                        }
                    default:
                        break
                    }
                }
            }

            for actorID in actors {
                self.actors.removeValue(forKey: actorID)
            }

            if let channelInfo = self.channels.removeValue(forKey: channelID) {
                return (streamContinuations, endpointContinuations, channelInfo.pendingSyncCalls)
            } else {
                return (streamContinuations, endpointContinuations, [])
            }
        }

        for continuation in streamContinuations {
            continuation.finish()
        }

        for continuation in endpointContinuations {
            continuation.resume(throwing: DistributedSystemErrors.connectionLost)
        }

        if !pendingSyncCalls.isEmpty {
            syncCallManager.resumeWithConnectionLoss(pendingSyncCalls)
        }

        if let address {
            connectToProcessAt(address)
        }
    }

    private func connectionEstablishmentFailed(_ error: Error, _ address: SocketAddress) {
        let reconnect = discoveryManager.connectionEstablishmentFailed(address)
        if reconnect {
            logger.info("failed to connect to process @ \(address): \(error), reconnect in \(Self.reconnectInterval)")
            eventLoopGroup.next().scheduleTask(in: Self.reconnectInterval) {
                let reconnect = self.discoveryManager.connectionEstablishmentFailed(address)
                if reconnect {
                    self.connectToProcessAt(address)
                } else {
                    self.logger.info("connection to process @ \(address) not needed")
                }
            }
        } else {
            logger.info("failed to connect to process @ \(address): \(error)")
        }
    }

    private func addressForService(_ service: NodeService) -> SocketAddress? {
        let serviceAddress: String
        if let addressTag {
            guard let taggedAddresses = service.taggedAddresses else {
                logger.warning("skip service \(service.serviceID), missing '\(NodeService.CodingKeys.taggedAddresses)'")
                return nil
            }
            guard let str = taggedAddresses[addressTag] else {
                logger.warning("skip service \(service.serviceID), missing address for tag \(addressTag)")
                return nil
            }
            serviceAddress = str
        } else {
            if let str = service.serviceAddress, !str.isEmpty {
                serviceAddress = str
            } else if let str = service.address {
                serviceAddress = str
            } else {
                logger.warning("skip service \(service.serviceID), missing address")
                return nil
            }
        }

        guard let servicePort = service.servicePort else {
            logger.warning("skip service \(service.serviceID), missing '\(NodeService.CodingKeys.servicePort)'")
            return nil
        }

        do {
            return try SocketAddress(ipAddress: serviceAddress, port: servicePort)
        } catch {
            logger.error("\(error)")
            return nil
        }
    }

    public func makeCancellationToken() -> CancellationToken {
        return CancellationToken(self)
    }

    /// To be used to connect to multiple services of the same type.
    /// Service will be discovered with using a discovery system (consul by default).
    /// - Parameters:
    ///     - serviceEndpointType - type of the service endpoint
    ///     - serviceFilter: user can filter out services and create a distributed actors only to needed
    ///     - clientFactory: a closure creating a client side endpoint instance
    ///     - serviceHandler: a clusure getting an instance of the service endpoint and a service where the endpoint is connected to
    /// - Returns: false, if cancellation token was cancelled before the call
    ///
    @discardableResult public func connectToServices<S: ServiceEndpoint, C>(
        _ serviceEndpointType: S.Type,
        withFilter serviceFilter: @escaping ServiceFilter,
        clientFactory: ((DistributedSystem, ConsulServiceDiscovery.Instance) -> C)? = nil,
        serviceHandler: @escaping (S, ConsulServiceDiscovery.Instance) -> Void,
        cancellationToken: CancellationToken? = nil
    ) -> Bool
        where S.ID == EndpointIdentifier, S.ActorSystem == DistributedSystem {
        let serviceName = S.serviceName
        logger.debug("connectTo: \(serviceName)")

        let connectionHandler = { (service: ConsulServiceDiscovery.Instance, channelOrFactory: ChannelOrFactory) -> Void in
            let serviceEndpointID = {
                switch channelOrFactory {
                case let .channel(channelID, channel):
                    // remote service
                    let serviceEndpointID = self.lock.withLock {
                        let serviceEndpointID = self.makeServiceEndpoint(channelID)
                        self.actors[serviceEndpointID] = .remoteService(.init())
                        return serviceEndpointID
                    }
                    self.sendCreateService(serviceName, serviceEndpointID.instanceID, to: channel)
                    return serviceEndpointID
                case let .factory(factory):
                    let serviceEndpointID = self.makeServiceEndpoint(0)
                    self.lock.withLockVoid {
                        assert(self.actors[serviceEndpointID] == nil)
                        self.actors[serviceEndpointID] = .localService(factory)
                    }
                    return serviceEndpointID
                }
            }()

            if let clientFactory {
                let clientEndpointID = serviceEndpointID.makeClientEndpoint()
                Self.$actorID.withValue(clientEndpointID) {
                    _ = clientFactory(self, service)
                }
            }

            do {
                let serviceEndpoint = try S.resolve(id: serviceEndpointID, using: self)
                serviceHandler(serviceEndpoint, service)
            } catch {
                self.logger.error("\(error) (\(#file):\(#line))")
            }
        }

        let cancellationToken = cancellationToken ?? makeCancellationToken()
        let result = discoveryManager.discoverService(serviceName, serviceFilter, connectionHandler, cancellationToken)
        switch result {
        case .cancelled:
            return false
        case let .started(discover, addresses):
            if discover {
                let lastServices = Box(Array<NodeService>())
                _ = consulServiceDiscovery.subscribe(
                    to: serviceName,
                    onNext: { result in
                        switch result {
                        case let .success(services):
                            for service in services {
                                self.logger.trace("Found service \(service)")

                                guard let serviceSystemName = service.serviceMeta?[ServiceMetadata.systemName.rawValue] else {
                                    self.logger.debug("service \(serviceName)/\(service.serviceID) has no '\(ServiceMetadata.systemName)' in the metadata")
                                    continue
                                }

                                guard serviceSystemName == self.systemName else {
                                    self.logger.debug("skip service \(serviceName)/\(service.serviceID), different system")
                                    continue
                                }

                                guard let address = self.addressForService(service) else {
                                    continue
                                }

                                guard let serviceID = UUID(uuidString: service.serviceID) else {
                                    self.logger.debug("skip service \(serviceName)/\(service.serviceID), invalid service identifier")
                                    continue
                                }

                                if let idx = lastServices.value.firstIndex(where: { $0.serviceID == service.serviceID }) {
                                    lastServices.value.remove(at: idx)
                                }

                                let connect = self.discoveryManager.setAddress(address, for: serviceName, serviceID, service)
                                self.logger.debug("setAddress \(address) for \(serviceName)/\(service.serviceID), connect=\(connect)")
                                if connect {
                                    self.connectToProcessAt(address)
                                }
                            }

                            for service in lastServices.value {
                                if let serviceID = UUID(uuidString: service.serviceID) {
                                    self.discoveryManager.removeService(serviceName, serviceID)
                                }
                            }

                            lastServices.value = services

                        case let .failure(error):
                            self.logger.debug("\(error)")
                        }
                    },
                    onComplete: { _ in
                        self.logger.debug("onComplete")
                    }
                )
            }

            for address in addresses {
                connectToProcessAt(address)
            }

            return true
        }
    }

    private final class Monitor<T> {
        let lock: Lock = Lock()
        var cancelled = false
        var value: T?

        func setValue(_ value: T) -> Bool {
            lock.withLock {
                if cancelled {
                    return false
                } else {
                    self.value = value
                    return true
                }
            }
        }

        func cancel() -> T? {
            lock.withLock {
                assert(cancelled == false)
                cancelled = true
                return value
            }
        }
    }

    /// To be used to connect to a single service of the particular type.
    /// Function returns the service endpoint instance after connection to service is established and service endpoint is ready for use.
    /// - Parameters:
    ///     - serviceEndpointType - type of the service endpoint
    ///     - serviceFilter: user can filter out services and create a distributed actors only to needed
    ///     - clientFactory: a closure creating a client side endpoint instance
    ///     - serviceHandler: a clusure getting an instance of the service endpoint and a service where the endpoint is connected to
    /// - Returns: service endpoint
    public func connectToService<S: ServiceEndpoint, C>(
        _ serviceEndpointType: S.Type,
        withFilter serviceFilter: @escaping ServiceFilter,
        clientFactory: ((DistributedSystem) -> C)?,
        serviceHandler: ((S, ConsulServiceDiscovery.Instance) -> Void)? = nil,
        deadline: DispatchTime? = nil) async throws -> S
        where S.ID == EndpointIdentifier, S.ActorSystem == DistributedSystem {
        let monitor = Monitor<CheckedContinuation<S, Error>>()
        let cancellationToken = self.makeCancellationToken()
        return try await withTaskCancellationHandler {
            try await withCheckedThrowingContinuation { continuation in

                if let deadline {
                    let eventLoop = self.eventLoopGroup.next()
                    eventLoop.scheduleTask(deadline: NIODeadline.uptimeNanoseconds(deadline.uptimeNanoseconds)) {
                        let cancelled = cancellationToken.cancel()
                        if cancelled {
                            continuation.resume(throwing: DistributedSystemErrors.serviceDiscoveryTimeout(S.serviceName))
                        }
                    }
                }

                guard monitor.setValue(continuation) else {
                    continuation.resume(throwing: DistributedSystemErrors.cancelled("\(S.self)"))
                    return
                }

                let started = self.connectToServices(
                    S.self,
                    withFilter: serviceFilter,
                    clientFactory: { actorSystem, _ in clientFactory?(actorSystem) },
                    serviceHandler: { serviceEndpoint, service in
                        let cancelled = cancellationToken.cancel()
                        if cancelled {
                            if let serviceHandler {
                                serviceHandler(serviceEndpoint, service)
                            }
                            continuation.resume(returning: serviceEndpoint)
                        }
                    },
                    cancellationToken: cancellationToken
                )

                if !started {
                    continuation.resume(throwing: DistributedSystemErrors.cancelled("\(S.self)"))
                }
            }
        } onCancel: {
            let continuation = monitor.cancel()
            if let continuation {
                if cancellationToken.cancel() {
                    continuation.resume(throwing: DistributedSystemErrors.cancelled("\(S.self)"))
                }
            }
        }
    }

    /// To be used to connect to a single service of the particular type.
    /// Function returns the service endpoint instance after connection to service is established and service endpoint is ready for use.
    /// - Parameters:
    ///     - serviceEndpointType - type of the service endpoint
    ///     - serviceFilter: user can filter out services and create a distributed actors only to needed
    ///     - serviceHandler: a clusure getting an instance of the service endpoint and a service where the endpoint is connected to
    ///
    public func connectToService<S: ServiceEndpoint>(
         _ serviceEndpointType: S.Type,
         withFilter serviceFilter: @escaping ServiceFilter,
         serviceHandler: ((S, ConsulServiceDiscovery.Instance) -> Void)? = nil,
         deadline: DispatchTime? = nil) async throws -> S
        where S.ID == EndpointIdentifier, S.ActorSystem == DistributedSystem {
        let clientFactory: ((DistributedSystem) -> Any)? = nil
        return try await connectToService(serviceEndpointType,
                                          withFilter: serviceFilter,
                                          clientFactory: clientFactory,
                                          serviceHandler: serviceHandler,
                                          deadline: deadline)
    }

    private func cancel(_ token: CancellationToken) -> Bool {
        return self.discoveryManager.cancel(token)
    }

    func addService(_ serviceName: String,
                    _ metadata: [String: String],
                    _ factory: @escaping ServiceFactory) -> (serviceID: UUID, updateHealthStatus: Bool) {
        let serviceID = UUID()
        let service = NodeService(serviceID: "\(serviceID)", serviceMeta: metadata, serviceName: serviceName)
        let updateHealthStatus = discoveryManager.addService(serviceName, serviceID, service, factory)
        return (serviceID, updateHealthStatus)
    }

    func getLocalServices() -> [NodeService] {
        discoveryManager.getLocalServices(stop: false)
    }

    private func sendPing(to channelID: UInt32, _ channel: Channel, with eventLoop: EventLoop) {
        let payloadSize = MemoryLayout<SessionMessage.RawValue>.size
        var buffer = ByteBufferAllocator().buffer(capacity: MemoryLayout<UInt32>.size + payloadSize)
        buffer.writeInteger(UInt32(payloadSize))
        buffer.writeInteger(SessionMessage.ping.rawValue)
        logger.trace("\(channel.addressDescription): send ping")
        let promise: EventLoopPromise<Void> = eventLoop.makePromise()
        promise.futureResult.whenSuccess {
            eventLoop.scheduleTask(in: Self.pingInterval) {
                self.sendPing(to: channelID, channel, with: eventLoop)
            }
        }
        _ = channel.writeAndFlush(buffer, promise: promise)

        typealias Res = (
            state: ConnectionState,
            actors: [(EndpointIdentifier, AsyncStream<InvocationEnvelope>.Continuation, ManagedAtomic<UInt64>)]
        )

        let res: Res? = lock.withLock {
            guard var channelInfo = self.channels[channelID] else { return nil }
            var res: Res? = nil
            if channelInfo.bytesReceived == channelInfo.bytesReceivedCheckpoint {
                channelInfo.bytesReceivedTimeouts += 1
                if channelInfo.bytesReceivedTimeouts == 2 {
                    logger.warning("\(channel.debugDescription): session timeout")
                    res = (.stale, actorsForChannelLocked(channelID))
                }
            } else {
                channelInfo.bytesReceivedCheckpoint = channelInfo.bytesReceived
                if channelInfo.bytesReceivedTimeouts > 1 {
                    logger.warning("\(channel.debugDescription): session recovered after \(channelInfo.bytesReceivedTimeouts * Self.pingInterval)")
                    res = (.active, actorsForChannelLocked(channelID))
                }
                channelInfo.bytesReceivedTimeouts = 0
            }
            self.channels[channelID] = channelInfo
            return res
        }

        if let res {
            let stateSize = MemoryLayout<ConnectionState.RawValue>.size
            let bufferSize = ULEB128.size(UInt(stateSize)) + stateSize
            var buffer = ByteBufferAllocator().buffer(capacity: bufferSize)
            buffer.writeWithUnsafeMutableBytes(minimumWritableBytes: 0) { ptr in ULEB128.encode(UInt(stateSize), to: ptr.baseAddress!) }
            _ = res.state.rawValue.withUnsafeBytesSerialization { bytes in buffer.writeBytes(bytes) }

            let envelope = InvocationEnvelope(0, "", [], buffer)
            for entry in res.actors {
                dispatchInvocation(envelope, for: entry.0, channel, entry.1, entry.2)
            }
        }
    }

    private func actorsForChannelLocked(_ channelID: UInt32) -> [(EndpointIdentifier, AsyncStream<InvocationEnvelope>.Continuation, ManagedAtomic<UInt64>)] {
        // lock supposed to be locked by the caller
        var actors = [(EndpointIdentifier, AsyncStream<InvocationEnvelope>.Continuation, ManagedAtomic<UInt64>)]()
        for (actorID, actorInfo) in self.actors {
            if actorID.channelID == channelID {
                switch actorInfo {
                case let .clientForRemoteService(inbound),
                     let .serviceForRemoteClient(inbound):
                    actors.append((actorID, inbound.continuation, inbound.queueState))
                default:
                    break
                }
            }
        }
        return actors
    }

    /// Service lifecycle start
    public func start() throws {
        if type(of: self) == DistributedSystem.self {
            logger.info("starting system '\(systemName)' (compression mode=\(compressionMode))")
        }
    }

    /// Service lifecycle stop
    public func stop() {
        logger.info("stop")

        let services = discoveryManager.getLocalServices(stop: true)
        for serviceID in services {
            do {
                try consul.agent.deregisterServiceID("\(serviceID)").wait()
            } catch {
                // Deregistration can fail if the <future result> returned from the addService()
                // was not waited and the stop() called before the service was actually registered
                // in the Consul. Not an issue probably.
                // As a side effect will have a dead service in the consul for some time.
                logger.debug("\(error)")
            }
        }

        // consul should be stopped before the event loops,
        // otherwise consul could trigger some events which
        // will be scheduled to the stopped event loop
        do {
            try consul.syncShutdown()
        } catch {
            logger.error("\(error) (\(#file):\(#line))")
        }

        do {
            try eventLoopGroup.syncShutdownGracefully()
        } catch {
            logger.error("\(error) (\(#file):\(#line))")
        }

        let continuations = lock.withLock {
            var continuations: [AsyncStream<InvocationEnvelope>.Continuation] = []
            for (_, actorInfo) in self.actors {
                switch actorInfo {
                case let .clientForRemoteService(cfrs):
                    continuations.append(cfrs.continuation)
                case let .serviceForRemoteClient(sfrc):
                    continuations.append(sfrc.continuation)
                default:
                    break
                }
            }
            return continuations
        }

        continuations.forEach { $0.finish() }

        logger.info("stopped")

        let str = lock.withLock {
            var strs = [String]()
            if let bytesSent = stats[ChannelCounters.keyBytesSent] {
                strs.append("bytes_sent=\(bytesSent)")
                if let bytesCompressed = stats[ChannelCompressionOutboundHandler.statsKey] {
                    strs.append(", bytes_compressed=\(bytesCompressed), ")
                    strs.append("outbound space saving=\(Self.calculateSpaceSaving(dataSize: bytesCompressed, compressedSize: bytesSent))%")
                }
            }
            if let bytesReceived = stats[ChannelCounters.keyBytesReceived] {
                strs.append(", bytes_received=\(bytesReceived)")
                if let bytesDecompressed = stats[ChannelCompressionInboundHandler.statsKey] {
                    strs.append(", bytes_decompressed=\(bytesDecompressed), ")
                    strs.append("inbound space saving=\(Self.calculateSpaceSaving(dataSize: bytesDecompressed, compressedSize: bytesReceived))%")
                }
            }
            return strs.joined()
        }
        logger.info("stats: \(str)")
    }

    private static func calculateSpaceSaving(dataSize: UInt64, compressedSize: UInt64) -> Int {
        Int((1.0 - Double(compressedSize)/Double(dataSize)) * 100)
    }

    public func assignID<Actor>(_: Actor.Type) -> EndpointIdentifier
        where Actor: DistributedActor, EndpointIdentifier == Actor.ID {
        if let actorID = Self.$actorID.get() {
            logger.debug("assign<\(Actor.self)>: \(actorID)")
            return actorID
        } else {
            fatalError("Internal error: missing actor identifier")
        }
    }

    public func resolve<Actor>(id: EndpointIdentifier, as _: Actor.Type) throws -> Actor?
        where Actor: DistributedActor,
        EndpointIdentifier == Actor.ID {
        logger.debug("resolve<\(Actor.self)>: \(id)")

        if Actor.self is any ServiceEndpoint.Type {
            lock.lock()
            guard let actorInfo = self.actors[id] else {
                throw DistributedSystemErrors.unknownActor(id)
            }
            if case .remoteService = actorInfo {
                lock.unlock()
                return nil
            } else if case let .localService(serviceFactory) = actorInfo {
                lock.unlock()
                // We can't call the factory under the lock,
                // because after actor instantiation actorReady<> will be called,
                // and it will try to take the lock again
                let actor = try Self.$actorID.withValue(id) { try serviceFactory(self) }
                guard let actor = actor as? Actor else {
                    fatalError("internal error: factory for \(id) created not a \(Actor.self)")
                }
                return actor
            } else {
                fatalError("internal error: invalid actor state \(actorInfo)")
            }
        } else if Actor.self is any ClientEndpoint.Type {
            return try lock.withLock {
                guard let actorInfo = self.actors[id] else {
                    throw DistributedSystemErrors.unknownActor(id)
                }
                switch actorInfo {
                case let .newClient(actor):
                    // self.actors.removeValue(forKey: id)
                    guard let actor = actor as? Actor else {
                        fatalError("Internal error: invalid actor \(id) type")
                    }
                    return actor
                case .remoteClient:
                    return nil
                default:
                    fatalError("Internal error: invalid actor state \(actorInfo)")
                }
            }
        } else {
            fatalError("internal error: unsuppoted actor type '\(Actor.self)")
        }
    }

    public func actorReady<Actor>(_ actor: Actor) where Actor: DistributedActor, EndpointIdentifier == Actor.ID {
        logger.debug("actorReady<\(Actor.self)>: \(actor.id)")
        if Actor.self is any ServiceEndpoint.Type {
            lock.withLockVoid {
                if let actorInfo = self.actors[actor.id] {
                    if case .localService = actorInfo {
                        self.actors.removeValue(forKey: actor.id)
                    } else {
                        fatalError("internal error: invalid actor \(actor.id) state: \(actorInfo)")
                    }
                } else {
                    assert(actor.id.channelID != 0)
                }
                let clientEndpointID = actor.id.makeClientEndpoint()
                if let actorInfo = self.actors[clientEndpointID] {
                    switch actorInfo {
                    case .newClient:
                        break // do nothing here
                    case .remoteClient:
                        let (stream, continuation) = AsyncStream.makeStream(of: InvocationEnvelope.self)
                        let queueSize = ManagedAtomic<UInt64>(0)
                        let sfrc = ActorInfo.Inbound(continuation, queueSize)
                        self.actors[actor.id] = .serviceForRemoteClient(sfrc)
                        if let channelInfo = self.channels[actor.id.channelID] {
                            let channelAddressDescription = channelInfo.channel.addressDescription
                            Task { await self.streamTask(stream, actor.id, actor, channelInfo.channel, channelAddressDescription, queueSize) }
                        } else {
                            logger.error("internal error: channel \(actor.id.channelID) not registered")
                        }
                    default:
                        fatalError("Internal error: unexpected actor state \(actorInfo)")
                    }
                }
            }
        } else if Actor.self is any ClientEndpoint.Type {
            lock.withLockVoid {
                let channelID = actor.id.channelID
                if channelID == 0 {
                    // local client
                    if self.actors.updateValue(.newClient(actor), forKey: actor.id) != nil {
                        fatalError("Internal error: duplicate actor id \(actor.id)")
                    }
                } else if let channelInfo = self.channels[channelID] {
                    let (stream, continuation) = AsyncStream.makeStream(of: InvocationEnvelope.self)
                    let queueSize = ManagedAtomic<UInt64>(0)
                    let cfrs = ActorInfo.Inbound(continuation, queueSize)
                    self.actors[actor.id] = .clientForRemoteService(cfrs)
                    let channelAddressDescription = channelInfo.channel.addressDescription
                    Task { await self.streamTask(stream, actor.id, actor, channelInfo.channel, channelAddressDescription, queueSize) }
                } else {
                    // seems like connection was closed right after establishment
                    Task {
                        do {
                            if let connectionStateHandler = actor as? (any ConnectionStateHandler) {
                                try await connectionStateHandler.handleConnectionState(.closed)
                            } else {
                                logger.error("unexpected actor type '\(type(of: actor))'")
                            }
                        } catch {
                            logger.error("\(error)")
                        }
                    }
                }
            }
        } else {
            fatalError("internal error: unsuppoted actor type '\(Actor.self)")
        }
    }

    public func resignID(_ id: EndpointIdentifier) {
        logger.debug("resign: \(id)")
        // In some cases ActorInfo holds a reference to the distributed actor instance,
        // in a case if it is a last reference then it will be released,
        // and it will entail a nested call to the resignID() for that actor,
        // and we will have a recursive lock.
        // Returning ActorInfo from under the lock let as release an actor instance outside the lock.
        _ = lock.withLock { () -> ActorInfo? in
            if let actorInfo = self.actors[id] {
                switch actorInfo {
                case .remoteClient:
                    fatalError("internal error: unexpected actor state")
                default:
                    self.actors.removeValue(forKey: id)
                    return actorInfo
                }
            }
            return nil
        }

        if (id.channelID == 0) && ((id.instanceID & EndpointIdentifier.serviceFlag) != 0) {
            let clientEndpointID = id.makeClientEndpoint()
            _ = lock.withLock { () -> ActorInfo? in
                if let actorInfo = self.actors[clientEndpointID] {
                    if case .newClient = actorInfo {
                        self.actors.removeValue(forKey: clientEndpointID)
                        return actorInfo
                    } else {
                        logger.error("internal error: unexpected actor state for \(clientEndpointID)")
                    }
                }
                return nil
            }
        }
    }

    public func makeInvocationEncoder() -> RemoteCallEncoder {
        RemoteCallEncoder()
    }

    public func remoteCall<Actor, Err, Res>(
        on actor: Actor,
        target: RemoteCallTarget,
        invocation: inout InvocationEncoder,
        throwing _: Err.Type,
        returning _: Res.Type
    ) async throws -> Res
        where Actor: DistributedActor,
        Actor.ID == ActorID,
        Err: Error,
        Res: Transferable {
        let callID = syncCallManager.nextCallID
        try await remoteCall(on: actor, target, &invocation, callID)
        let res: Res = try await syncCallManager.waitResult(callID)
        lock.withLockVoid {
            let channelID = actor.id.channelID
            if var channelInfo = self.channels[channelID] {
                channelInfo.pendingSyncCalls.remove(callID)
                self.channels[channelID] = channelInfo
            } else {
                logger.error("internal error: channel \(channelID) not found")
            }
        }
        return res
    }

    private func remoteCall<Actor>(
        on actor: Actor,
        _ target: RemoteCallTarget,
        _ invocation: inout InvocationEncoder,
        _ callID: UInt64
    ) async throws where Actor: DistributedActor, Actor.ID == ActorID {
        let (channel, channelTargetFuncs, suspended) = try lock.withLock {
            guard let actorInfo = self.actors[actor.id] else {
                throw DistributedSystemErrors.noConnectionForActor(actor.id)
            }
            let suspended = switch actorInfo {
            case let .remoteClient(rcs), let .remoteService(rcs):
                rcs.suspended
            default:
                fatalError("internal error: invalid actor state \(actor.id): \(actorInfo)")
            }

            let channelID = actor.id.channelID
            guard var channelInfo = self.channels[channelID] else {
                fatalError("internal error: channel \(channelID) not registered")
            }

            if callID != 0 {
                channelInfo.pendingSyncCalls.insert(callID)
                self.channels[channelID] = channelInfo
                logger.trace("add sync call \(callID) for \(channelID)")
            }

            return (channelInfo.channel, channelInfo.targetFuncs, suspended)
        }

        if suspended {
            try await withCheckedThrowingContinuation { continuation in
                lock.withLockVoid {
                    let actorInfo = self.actors[actor.id]
                    switch actorInfo {
                    case var .remoteClient(remoteClient):
                        if remoteClient.suspended {
                            remoteClient.continuations.append(continuation)
                            self.actors[actor.id] = .remoteClient(remoteClient)
                        } else {
                            continuation.resume()
                        }
                    case var .remoteService(remoteService):
                        if remoteService.suspended {
                            remoteService.continuations.append(continuation)
                            self.actors[actor.id] = .remoteService(remoteService)
                        } else {
                            continuation.resume()
                        }
                    default:
                        if let actorInfo {
                            logger.error("Internal error: invalid actor state \(actorInfo)")
                        }
                        continuation.resume()
                    }
                }
            }
        }

        let payloadSize =
            MemoryLayout<SessionMessage.RawValue>.size
                + ULEB128.size(actor.id.instanceID)
                + InvocationEnvelope.wireSize(callID, invocation.genericSubstitutions, invocation.arguments, target)
        // Even if we carefully calculated the capacity of the desired buffer and know it to the nearest byte,
        // swift-nio still allocate a buffer with a storage capacity rounded up to nearest power of 2...
        // Weird...
        var buffer = ByteBufferAllocator().buffer(capacity: MemoryLayout<UInt32>.size + payloadSize)
        buffer.writeInteger(UInt32(payloadSize))
        buffer.writeInteger(SessionMessage.invocationEnvelope.rawValue)
        buffer.writeWithUnsafeMutableBytes(minimumWritableBytes: 0) { ptr in ULEB128.encode(actor.id.instanceID, to: ptr.baseAddress!) }
        let targetOffset = InvocationEnvelope.encode(callID, invocation.genericSubstitutions, &invocation.arguments, target, to: &buffer)

        channel.eventLoop.execute { [buffer] in
            var buffer = buffer
            if let targetIdx = channelTargetFuncs.value[target.identifier] {
                InvocationEnvelope.setTargetIdx(targetIdx, in: &buffer, at: targetOffset)
            } else {
                let targetIdx = UInt32(channelTargetFuncs.value.count)
                channelTargetFuncs.value[target.identifier] = targetIdx
            }
            self.logger.trace("\(channel.addressDescription): send \(buffer.readableBytes) bytes for \(actor.id)")
            channel.writeAndFlush(buffer, promise: nil)
        }
    }

    public func remoteCallVoid<Actor, Err>(
        on actor: Actor,
        target: RemoteCallTarget,
        invocation: inout InvocationEncoder,
        throwing _: Err.Type
    ) async throws
        where Actor: DistributedActor,
        Actor.ID == ActorID,
        Err: Error {
        try await remoteCall(on: actor, target, &invocation, 0)
    }

    private static func readULEB128<T: UnsignedInteger>(from buffer: inout ByteBuffer, as: T.Type) throws -> T {
        let (size, value) = try buffer.withUnsafeReadableBytes { ptr in try ULEB128.decode(ptr, as: T.self) }
        buffer.moveReaderIndex(forwardBy: size)
        return value
    }

    func channelRead(_ channelID: UInt32, _ channel: Channel, _ buffer: inout ByteBuffer, _ targetFuncs: inout [String]) {
        let bytesReceived = buffer.readableBytes
        guard buffer.readInteger(as: UInt32.self) != nil, // skip message size
              let messageType = buffer.readInteger(as: SessionMessage.RawValue.self)
        else {
            logger.error("\(channel.addressDescription): invalid message received (\(bytesReceived))")
            return
        }

        do {
            switch SessionMessage(rawValue: messageType) {
            case .createServiceInstance:
                let serviceNameLength = try Self.readULEB128(from: &buffer, as: UInt16.self)
                guard let serviceName = buffer.readString(length: Int(serviceNameLength)) else {
                    throw DecodeError.error("failed to decode service name")
                }
                let instanceID = try Self.readULEB128(from: &buffer, as: EndpointIdentifier.InstanceIdentifier.self)
                createService(serviceName, instanceID, for: channelID, channel)
            case .invocationEnvelope:
                let instanceID = try Self.readULEB128(from: &buffer, as: EndpointIdentifier.InstanceIdentifier.self)
                let endpointID = EndpointIdentifier(channelID, instanceID)
                let envelope = try InvocationEnvelope(from: &buffer, &targetFuncs)
                try invokeLocalCall(envelope, for: endpointID, channel)
            case .invocationResult:
                try syncCallManager.handleResult(&buffer)
            case .suspendEndpoint:
                let instanceID = try Self.readULEB128(from: &buffer, as: EndpointIdentifier.InstanceIdentifier.self)
                let endpointID = EndpointIdentifier(channelID, instanceID)
                suspendEndpoint(endpointID)
            case .resumeEndpoint:
                let instanceID = try Self.readULEB128(from: &buffer, as: EndpointIdentifier.InstanceIdentifier.self)
                let endpointID = EndpointIdentifier(channelID, instanceID)
                resumeEndpoint(endpointID)
            case .ping:
                logger.trace("\(channel.addressDescription): ping, send pong")
                let payloadSize = MemoryLayout<SessionMessage.RawValue>.size
                var buffer = ByteBufferAllocator().buffer(capacity: MemoryLayout<UInt32>.size + payloadSize)
                buffer.writeInteger(UInt32(payloadSize))
                buffer.writeInteger(SessionMessage.pong.rawValue)
                _ = channel.writeAndFlush(buffer, promise: nil)
            case .pong:
                logger.trace("\(channel.addressDescription): pong")
            case .none:
                logger.error("\(channel.addressDescription): unexpected session message")
            }
        } catch {
            logger.error("\(channel.addressDescription): \(error), close connection")
            _ = channel.close()
        }

        lock.withLockVoid {
            let channelInfo = self.channels[channelID]
            if var channelInfo {
                channelInfo.bytesReceived += bytesReceived
                self.channels[channelID] = channelInfo
            } else {
                logger.error("internal error: channel \(channelID) not registered")
            }
        }
    }

    private func createService(_ serviceName: String, _ instanceID: EndpointIdentifier.InstanceIdentifier, for channelID: UInt32, _ channel: Channel) {
        let serviceFactory = discoveryManager.factoryFor(serviceName)
        guard let serviceFactory else {
            logger.error("\(channel.addressDescription): service \(serviceName) for \(instanceID) not registered")
            return
        }

        let clientEndpointID = lock.withLock { () -> EndpointIdentifier? in
            let serviceEndpointID = EndpointIdentifier(channelID, instanceID)
            let clientEndpointID = serviceEndpointID.makeClientEndpoint()
            if self.actors[clientEndpointID] != nil {
                logger.error("\(channel.addressDescription): duplicate endpoint identifier \(clientEndpointID)")
                return nil
            }

            self.actors[clientEndpointID] = .remoteClient(.init())
            return clientEndpointID
        }

        if let clientEndpointID {
            let serviceEndpointID = clientEndpointID.makeServiceEndpoint()
            logger.debug("\(channel.addressDescription): create service \(serviceName) \(serviceEndpointID)")
            do {
                let _ = try Self.$actorID.withValue(serviceEndpointID) { try serviceFactory(self) }
            } catch {
                lock.withLockVoid {
                    self.actors.removeValue(forKey: clientEndpointID)
                }
                logger.error("\(channel.addressDescription): \(error)")
            }
        }
    }

    private func suspendEndpoint(_ endpointID: EndpointIdentifier) {
        lock.withLockVoid {
            let actorInfo = self.actors[endpointID]
            guard let actorInfo else {
                logger.error("internal error: suspend unknown enpoint \(endpointID)")
                return
            }
            switch actorInfo {
            case var .remoteClient(remoteClient):
                if remoteClient.suspended {
                    logger.error("internal error: endpoint \(endpointID) already suspended")
                } else {
                    if !remoteClient.continuations.isEmpty {
                        logger.error("internal error: not suspended endpoint \(endpointID) has \(remoteClient.continuations.count) continuations")
                    }
                    logger.debug("suspend endpoint \(endpointID)")
                    remoteClient.suspended = true
                    self.actors[endpointID] = .remoteClient(remoteClient)
                }
            case var .remoteService(remoteService):
                if remoteService.suspended {
                    logger.error("internal error: endpoint \(endpointID) already suspended")
                } else {
                    if !remoteService.continuations.isEmpty {
                        logger.error("internal error: not suspended endpoint \(endpointID) has \(remoteService.continuations.count) continuations")
                    }
                    logger.debug("suspend endpoint \(endpointID)")
                    remoteService.suspended = true
                    self.actors[endpointID] = .remoteService(remoteService)
                }
            default:
                logger.error("internal error: suspend endpoint \(endpointID) \(actorInfo)")
            }
        }
    }

    private func resumeEndpoint(_ endpointID: EndpointIdentifier) {
        let continuations: [CheckedContinuation<Void, Error>]? = lock.withLock {
            let actorInfo = self.actors[endpointID]
            guard let actorInfo else {
                logger.error("internal error: endpoint \(endpointID) not registered")
                return nil
            }

            var continuations = [CheckedContinuation<Void, Error>]()
            switch actorInfo {
            case var .remoteClient(remoteClient):
                if remoteClient.suspended {
                    continuations = remoteClient.continuations
                    remoteClient.suspended = false
                    remoteClient.continuations = []
                    self.actors[endpointID] = .remoteClient(remoteClient)
                } else {
                    logger.error("internal error: endpoint \(endpointID) not suspended")
                }
            case var .remoteService(remoteService):
                if remoteService.suspended {
                    continuations = remoteService.continuations
                    remoteService.suspended = false
                    remoteService.continuations = []
                    self.actors[endpointID] = .remoteService(remoteService)
                } else {
                    logger.error("internal error: endpoint \(endpointID) not suspended")
                }
            default:
                logger.error("internal error: resume endpoint \(endpointID) \(actorInfo)")
            }

            return continuations
        }

        if let continuations {
            logger.debug("resume \(continuations.count) continuations for \(endpointID)")
            for continuation in continuations {
                continuation.resume()
            }
        }
    }

    private func streamTask(_ stream: AsyncStream<InvocationEnvelope>,
                            _ endpointID: EndpointIdentifier,
                            _ actor: any DistributedActor,
                            _ channel: Channel,
                            _ channelAddressDescription: String,
                            _ queueState: ManagedAtomic<UInt64>) async {
<<<<<<< HEAD
        let channelAddressDescription = channel.addressDescription
=======
>>>>>>> 1bcb213e
        logger.debug("\(channelAddressDescription): start stream task for \(actor.id)")

        let resultHandler = ResultHandler()
        for await envelope in stream {
            var decoder = RemoteCallDecoder(envelope: envelope)
            do {
                if envelope.targetFunc.isEmpty {
                    let state: ConnectionState = try decoder.decodeNextArgument()
                    if let connectionStateHandler = actor as? (any ConnectionStateHandler) {
                        try await connectionStateHandler.handleConnectionState(state)
                    } else {
                        logger.error("unexpected actor type '\(type(of: actor))'")
                    }
                } else {
                    try await executeDistributedTarget(on: actor,
                                                       target: RemoteCallTarget(envelope.targetFunc),
                                                       invocationDecoder: &decoder,
                                                       handler: resultHandler)
                    if resultHandler.hasResult {
                        try resultHandler.sendTo(channel, for: envelope.callID)
                    } else {
                        if envelope.callID != 0 {
                            logger.error("internal error: missing result")
                        }
                    }
                }
            } catch {
                // TODO: should we propagate throw back? or close connection?
                logger.error("Target function error: \(error)")
            }
            decoder._releaseArguments()

            let sizeMask = ((UInt64(1) << Self.endpointQueueSizeBits) - 1)
            var oldState = queueState.load(ordering: .relaxed)
            while true {
                let oldSize = (oldState & sizeMask)
                assert(oldSize >= envelope.size)
                var newState = (oldState - envelope.size)
                let newSize = (newState & sizeMask)
                if (newSize < endpointQueueLowWatermark) && (oldSize >= endpointQueueLowWatermark) && ((oldState & Self.endpointQueueSuspendIndicator) != 0) {
                    newState -= Self.endpointQueueSuspendIndicator
                }
                let (exchanged, original) = queueState.compareExchange(expected: oldState, desired: newState, ordering: .relaxed)
                if exchanged {
                    if ((oldState & Self.endpointQueueSuspendIndicator) != 0) && ((newState & Self.endpointQueueSuspendIndicator) == 0) {
                        sendResumeEndpoint(endpointID, to: channel)
                    }
                    break
                }
                oldState = original
            }
        }

        do {
            if let connectionStateHandler = actor as? (any ConnectionStateHandler) {
                try await connectionStateHandler.handleConnectionState(.closed)
            } else {
                logger.error("unexpected actor type '\(type(of: actor))'")
            }
        } catch {
            logger.error("\(error)")
        }

        logger.debug("\(channelAddressDescription): streamTask for \(actor.id) done")
    }

    private func invokeLocalCall(_ envelope: InvocationEnvelope, for endpointID: EndpointIdentifier, _ channel: Channel) throws {
        let ret = try lock.withLock {
            let actorInfo = self.actors[endpointID]
            guard let actorInfo else {
                throw DistributedSystemErrors.unknownActor(endpointID)
            }

            switch actorInfo {
            case let .newClient(actor):
                var continuation: AsyncStream<InvocationEnvelope>.Continuation?
                let stream = AsyncStream(InvocationEnvelope.self, bufferingPolicy: .unbounded) { continuation = $0 }
                guard let continuation else { fatalError("Internal error: continuation unexpectedly nil") }
                let queueState = ManagedAtomic<UInt64>(0)
                let inbound = ActorInfo.Inbound(continuation, queueState)
                self.actors[endpointID] = .clientForRemoteService(inbound)
                let channelAddressDescription = channel.addressDescription
                Task { await self.streamTask(stream, endpointID, actor, channel, channelAddressDescription, queueState) }
                return (continuation, queueState)
            case let .serviceForRemoteClient(inbound):
                return (inbound.continuation, inbound.queueState)
            case let .clientForRemoteService(inbound):
                return (inbound.continuation, inbound.queueState)
            default:
                throw DistributedSystemErrors.invalidActorState("\(actorInfo)")
            }
        }
        dispatchInvocation(envelope, for: endpointID, channel, ret.0, ret.1)
    }

    private func dispatchInvocation(_ envelope: InvocationEnvelope,
                                    for endpointID: EndpointIdentifier,
                                    _ channel: Channel,
                                    _ continuation: AsyncStream<InvocationEnvelope>.Continuation,
                                    _ queueState: ManagedAtomic<UInt64>) {
        let sizeBits = Self.endpointQueueSizeBits
        let sizeMask = ((UInt64(1) << sizeBits) - 1)
        var oldState = queueState.load(ordering: .relaxed)
        while true {
            var newState = (oldState + envelope.size)
            let oldSize = (oldState & sizeMask)
            let newSize = (newState & sizeMask)
            let warningSize = (endpointQueueWarningSize << ((oldState >> sizeBits) & 0x7F))
            var logWarning = false
            if (oldSize < warningSize) && (newSize >= warningSize) {
                newState += (UInt64(1) << sizeBits)
                logWarning = true
            }
            var suspendEndpoint = false
            if (oldSize < endpointQueueHighWatermark) && (newSize >= endpointQueueHighWatermark) && ((oldState & Self.endpointQueueSuspendIndicator) == 0) {
                newState |= Self.endpointQueueSuspendIndicator
                suspendEndpoint = true
            }
            let (exchanged, original) = queueState.compareExchange(expected: oldState, desired: newState, ordering: .relaxed)
            if exchanged {
                if logWarning {
                    // The warning threshold multiplied by 2 each time is breached,
                    // so we will have warnings for 1, 2, 4, 8, etc megabytes
                    logger.debug("Input queue size for \(endpointID) reached \(newSize) bytes")
                }
                if suspendEndpoint {
                    sendSuspendEndpoint(endpointID, to: channel)
                }
                break
            }
            oldState = original
        }

        continuation.yield(envelope)
    }

    func closeConnectionFor(_ endpointID: EndpointIdentifier) throws {
        let channel = try lock.withLock {
            if let channelInfo = self.channels[endpointID.channelID] {
                return channelInfo.channel
            } else {
                throw DistributedSystemErrors.noConnectionForActor(endpointID)
            }
        }
        logger.debug("close connection for \(endpointID)")
        channel.close(promise: nil)
    }

    public func getBytesSent() async throws -> UInt64 {
        let (bytesSent, futures) = lock.withLock {
            let bytesSent = self.stats[ChannelCounters.keyBytesSent, default: 0]
            var futures = [EventLoopFuture<UInt64>]()
            futures.reserveCapacity(self.channels.count)
            for (_, channelInfo) in self.channels {
                let future = channelInfo.channel.pipeline.context(handlerType: ChannelCounters.self).flatMap { context in
                    let eventLoop = context.eventLoop
                    if let counter = context.handler as? ChannelCounters {
                        let counterStats = counter.stats
                        let channelBytesSent = counterStats[ChannelCounters.keyBytesSent, default: 0]
                        return eventLoop.makeSucceededFuture(channelBytesSent)
                    } else {
                        return eventLoop.makeSucceededFuture(0)
                    }
                }
                futures.append(future)
            }
            return (bytesSent, futures)
        }
        let eventLoop = eventLoopGroup.next()
        let future = EventLoopFuture.whenAllComplete(futures, on: eventLoop).flatMap { results in
            let ret = results.reduce(bytesSent, { nextResult, futureResult in
                var nextResult = nextResult
                if case let .success(bytesSent) = futureResult {
                    nextResult += bytesSent
                }
                return nextResult
            })
            return eventLoop.makeSucceededFuture(ret)
        }
        return try await future.get()
    }

    func incrementStats(_ stats: [String: UInt64]) {
        lock.withLock {
            for (key, value) in stats {
                self.stats[key, default: 0] += value
            }
        }
    }
}<|MERGE_RESOLUTION|>--- conflicted
+++ resolved
@@ -367,9 +367,6 @@
     }
 
     func channelInactive(_ channelID: UInt32, _ address: SocketAddress?) {
-        var address = address
-        address = address.map { discoveryManager.channelInactive($0) } ?? nil
-
         let (streamContinuations, endpointContinuations, pendingSyncCalls) = lock.withLock {
             var streamContinuations = [AsyncStream<InvocationEnvelope>.Continuation]()
             var endpointContinuations = [CheckedContinuation<Void, Error>]()
@@ -418,25 +415,16 @@
         }
 
         if let address {
-            connectToProcessAt(address)
+            let reconnect = discoveryManager.channelInactive(address)
+            if reconnect {
+                connectToProcessAt(address)
+            }
         }
     }
 
     private func connectionEstablishmentFailed(_ error: Error, _ address: SocketAddress) {
-        let reconnect = discoveryManager.connectionEstablishmentFailed(address)
-        if reconnect {
-            logger.info("failed to connect to process @ \(address): \(error), reconnect in \(Self.reconnectInterval)")
-            eventLoopGroup.next().scheduleTask(in: Self.reconnectInterval) {
-                let reconnect = self.discoveryManager.connectionEstablishmentFailed(address)
-                if reconnect {
-                    self.connectToProcessAt(address)
-                } else {
-                    self.logger.info("connection to process @ \(address) not needed")
-                }
-            }
-        } else {
-            logger.info("failed to connect to process @ \(address): \(error)")
-        }
+        discoveryManager.connectionEstablishmentFailed(address)
+        logger.info("failed to connect to process @ \(address): \(error)")
     }
 
     private func addressForService(_ service: NodeService) -> SocketAddress? {
@@ -1367,10 +1355,6 @@
                             _ channel: Channel,
                             _ channelAddressDescription: String,
                             _ queueState: ManagedAtomic<UInt64>) async {
-<<<<<<< HEAD
-        let channelAddressDescription = channel.addressDescription
-=======
->>>>>>> 1bcb213e
         logger.debug("\(channelAddressDescription): start stream task for \(actor.id)")
 
         let resultHandler = ResultHandler()
