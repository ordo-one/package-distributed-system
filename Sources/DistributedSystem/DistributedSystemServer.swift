--- conflicted
+++ resolved
@@ -33,19 +33,15 @@
             .serverChannelOption(ChannelOptions.tcpOption(.tcp_nodelay), value: 1)
             .serverChannelOption(ChannelOptions.socketOption(.so_reuseaddr), value: 1)
             .childChannelInitializer { channel in
-<<<<<<< HEAD
                 let pipeline = channel.pipeline
                 let streamHandler = ByteToMessageHandler(StreamDecoder(self.loggerBox))
-                return pipeline.addHandler(ChannelCompressionHandshakeServer(self.loggerBox, streamHandler)).flatMap { _ in
-                    pipeline.addHandler(streamHandler).flatMap { _ in
-                        pipeline.addHandler(ChannelHandler(self.nextChannelID, self, nil, self.endpointQueueWarningSize)).flatMap { _ in
-                            pipeline.addHandler(ChannelOutboundCounter(self), position: .first)
+                return pipeline.addHandler(ChannelHandshakeServer(self.loggerBox)).flatMap {
+                    pipeline.addHandler(ChannelCompressionHandshakeServer(self.loggerBox, streamHandler)).flatMap { _ in
+                        pipeline.addHandler(streamHandler).flatMap { _ in
+                            pipeline.addHandler(ChannelHandler(self.nextChannelID, self, nil, self.endpointQueueWarningSize)).flatMap { _ in
+                                pipeline.addHandler(ChannelOutboundCounter(self), position: .first)
+                            }
                         }
-=======
-                channel.pipeline.addHandler(ChannelHandshakeServer(self.loggerBox)).flatMap {
-                    channel.pipeline.addHandler(ByteToMessageHandler(StreamDecoder(self.loggerBox))).flatMap { _ in
-                        channel.pipeline.addHandler(ChannelHandler(self.nextChannelID, self, nil, self.endpointQueueWarningSize))
->>>>>>> 2ec34ae8
                     }
                 }
             }
